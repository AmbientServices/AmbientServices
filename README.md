# Overview
AmbientServices is a .NET library that provides abstractions for services which are both ubiquitous and optional, allowing assemblies that use it to be used in a variety of systems that provide vastly different implementations (or no implementation) of those services.

## Basic Services
The basic ambient services include caching, clock, logging, progress/cancellation, and settings.  Interfaces for those services are provided here.
By accessing these services through the interfaces provided here, library authors can utilize new basic services as they become available without changing their external interface, and library consumers can use those libraries without having to provide dependencies for systems that they may or may not use.
If consumers want the added benefits provided by a more complicated implementation of one or more of those services, they can provide a bridge to their own implementations of these basic services and register them with the AmbientServices service.
With one simple registration, the services will automatically be utilized by every library that uses AmbientServices.

The well known dependency injection pattern is one possible solution to this problem, but dependency injection requires the code consumer to pass the required dependencies to each object constructor (or worse, each function), which can be cumbersome.  When the functionality is optional anyway, this can be more work than it's worth, especially when you're just trying to get things up and running quickly.
Dependency injection becomes even more cumbersome when the assembly being used adds or removes service dependencies, requiring the consumer to update every constructor invocation with the new dependencies.
Dependency injection still makes sense for services that are required, but when services are optional anyway, AmbientServices is a simpler option.

By convention, AmbientServices should not be used for information that alters the outputs of functions that use it in any way that the caller might care about.  Side-effects should either not alter the relationship between inputs and outputs at all, or should not alter them unexpectedly.  

For example, logging and performance tracking should never alter function outputs at all.  Caching may affect the output, but only by giving results that are slightly stale, and only in cases where there are already hidden inputs (like a database) anyway.  Some functions may measure the passage of time during processing and might record that information or change their outputs based on the duration of time passed, but callers should not be surprised when the passage of time is slower or faster than their expected "normal."  Settings (often stored in a configuration file) can alter the output of a function, but never in a way that the caller is concerned about.  In fact, the very concept of settings is in reality a type of parameter intended to affect functions without requiring the caller to be concerned with their specific values.  Progress tracking and cancellation may be useful for the caller, but never affects the output of the function other than aborting its processing altogether.

## Performance Services
Advanced ambient services provide detailed system performance monitoring.

<<<<<<< HEAD
There are three primary questions that may be answered through performance monitoring.  

    Q: How well are the various systems functioning under how much load?  
        A: This question may be answered using AmbientStatistics that track the usage, performance, and effectiveness of major system functions.
    Q: Why did an operation take as long as it did?  
        A: This question may be answered using AmbientServiceProfiler to track which operations delayed the response by how much.
    Q: How close is the system to maxing out?  
        A: This question may be answered using AmbientBottleneckDetector to track saturation of possible system bottlenecks so you can determine scalability even before load testing.
=======
There are three primary questions that may be answered through performance monitoring.  
    1. How well are the various systems functioning under how much load?  This question may be answered using AmbientStatistics that track the usage, performance, and effectiveness of major system functions.
    2. Why did an operation take as long as it did?  This question may be answered using AmbientServiceProfiler to track which operations delayed the response by how much.
    3. How close is the system to maxing out?  This question may be answered using AmbientBottleneckDetector to track saturation of possible system bottlenecks so you can determine scalability even before load testing.
>>>>>>> 2a0047fb

By using these services, with very little overhead, you can easily track how various parts of your system are performing all the time, not just when you run it with a code profiler.
You can also expose this across the network to roll-up this data throughout the whole system, even up through the client.

## Status
The status system enables periodic background testing of backend systems, with summarization of overall process status and across both heterogenous and homogenous server farms.
Status tests are automatically detected based on class inheritance and constructor signature, but tests only run after the system is explicitly started.


## Getting Started
In Visual Studio, use Manage Nuget Packages and search nuget.org for AmbientServices to add a package reference for this library.

For .NET Core environments, use:
`dotnet add package https://www.nuget.org/packages/AmbientServices/`


# Service Descriptions

## AmbientCache
The ambient cache interface abstracts a very simple cache of the type that is universally applicable.  Some items are cached for a specific amount of time, others are cached indefinitely.  Items cached temporarily may have their expiration time extended or shortened each time they are retrieved or updated.  Both types of items may expire from the cache at any time according to cache limits and/or memory capacity.  Items may be removed from the cache manually at any time.  

In order to prevent unexpected alteration of outputs, care must be taken to ensure that cached items are based entierly on the inputs.  For functions that are not "pure" (database queries for example), the results should always be based entirely on the inputs and either the current state of the database or some previous state (when it uses cached results).  For example, if the cache key does not contain all the inputs identifying the item being cached, completely different results could be obtained depending on the order in which calls to the cache were made.  This is true of all caches and naturally every cache user and implementor understands that this type of usage is erroneous and must be avoided.

### Helpers
The `AmbientCache<TOWNER>` generic class provides a wrapper of the ambient cache that attaches the owner type name as a prefix for each cache key to prevent cross-class cache key conflicts, and ignores calls when there is no ambient cache or it has been suppressed.

### Settings
BasicAmbientCache-EjectFrequency: the number of cache calls between cache ejections where at least one timed and one untimed entry is ejected from the cache.  Default is 100.
BasicAmbientCache-ItemCount: the maximum number of both timed and untimed items to allow in the cache before ejecting items.  Default is 1000.

### Sample
[//]: # (AmbientCacheSample)
```csharp
/// <summary>
/// A user manager class that shows how the caching ambient service might be used.
/// </summary>
class UserManager
{
    private static readonly AmbientCache<UserManager> Cache = new AmbientCache<UserManager>();

    /// <summary>
    /// Finds the user with the specified emali address.
    /// </summary>
    /// <param name="email">The emali address for the user.</param>
    /// <returns>The <see cref="User"/>, if one was found, or null if the user was not found.</returns>
    public static async Task<User?> FindUser(string email)
    {
        string userKey = nameof(User) + "-" + email;
        User? user = await Cache.Retrieve<User>(userKey, TimeSpan.FromMinutes(15));
        if (user != null)
        {
            user = User.Find(email);
            if (user != null) await Cache.Store<User>(false, userKey, user, TimeSpan.FromMinutes(15)); else await Cache.Remove<User>(false, userKey);
        }
        return user;
    }
    /// <summary>
    /// Updates the specified user. (Presumably with a new password)
    /// </summary>
    /// <param name="user">The updated <see cref="User"/>.</param>
    public static async Task CreateUser(User user)
    {
        string userKey = nameof(User) + "-" + user.Email;
        user.Create();
        await Cache.Store<User>(false, userKey, user, TimeSpan.FromMinutes(15));
    }
    /// <summary>
    /// Updates the specified user. (Presumably with a new password)
    /// </summary>
    /// <param name="user">The updated <see cref="User"/>.</param>
    public static async Task UpdateUser(User user)
    {
        string userKey = nameof(User) + "-" + user.Email;
        user.Update();
        await Cache.Store<User>(false, userKey, user, TimeSpan.FromMinutes(15));
    }
    /// <summary>
    /// Deletes the specified user.
    /// </summary>
    /// <param name="email">The email of the user to be deleted.</param>
    public static async Task DeleteUser(string email)
    {
        string userKey = nameof(User) + "-" + email;
        User.Delete(email);
        await Cache.Remove<User>(false, userKey);
    }
}
```
### Default Implementation
The default implementation has a small local-only cache using a very simple implementation.

## AmbientLogger
The ambient logger interface abstracts a simple logging system of the type that is universally applicable.  The logger simply receives strings to log and flushes them when called.

Logging should never be used in a way that affects control flow or results.  The only side-effect should be transparent to the caller.  Every user and implementor should understand this implied part of the logging interface contract.  In order to do this, care should be taken to ensure that when using logging functions that use lambdas to avoid generating log messages until after the logging system checks to see if the message would be filtered, those lambdas must not have any side effects.

### Helpers
The `AmbientLogger<TOWNER>` generic class provides a wrapper of the ambient cache that attaches the owner type, a severity level, and a category to each message and filters them according to settings from the ambient or specified settings.  Overloads that take a message-generating lambda are also provided.  These overloads should be used when generating the log message from the provided input data is expensive and the caller wants to avoid that expense when the message is going to be filtered anyway.

### Settings
`AmbientLogger-Format`: A format string that controls what entries in the log look like where {0} is the entry time, {1} is the level, {2} is the log owner type, {3} is the category, and {4} is the message.  Default is {0:yyMMdd HHmmss.fff} [{1}:{2}]{3}{4}.
`AmbientLogFilter-LogLevel`: The AmbientLogLevel above which logs will be filtered (entries at this level and below will be logged).  Default is Information.
`AmbientLogFilter-TypeAllow`: A regular expression indicating which type(s) are allowed to be logged.  Default is null, meaning all types are allowed.
`AmbientLogFilter-TypeBlock`: A regular expression indicating which type(s) should be blocked from being logged.  Default is null, meaning no types should be blocked.
`AmbientLogFilter-CategoryAllow`: A regular expression indicating which categorie(s) are allowed to be logged.  Default is null, meaning all categories are allowed.
`AmbientLogFilter-CategoryBlock`: A regular expression indicating which categorie(s) should be blocked from being logged.  Default is null, meaning no categories should be blocked.
Blocking is applied after allowing, so if a type or category matches both expressions, it will be blocked.

### Sample
[//]: # (AmbientLoggerSample)
```csharp
/// <summary>
/// A static class with extensions methods used to log various assembly events.
/// </summary>
public static class AssemblyLoggingExtensions
{
    private static readonly AmbientLogger<Assembly> Logger = new AmbientLogger<Assembly>();

    /// <summary>
    /// Log that the assembly was loaded.
    /// </summary>
    /// <param name="assembly">The assembly that was loaded.</param>
    public static void LogLoaded(this Assembly assembly)
    {
        Logger.Log("AssemblyLoaded: " + assembly.FullName, "Lifetime", AmbientLogLevel.Trace);
    }
    /// <summary>
    /// Logs that there was an assembly load exception.
    /// </summary>
    /// <param name="assembly">The <see cref="AssemblyName"/> for the assembly that failed to load.</param>
    /// <param name="ex">The <see cref="Exception"/> that occured during the failed load.</param>
    /// <param name="operation">The operation that needed the assembly.</param>
    public static void LogLoadException(this AssemblyName assemblyName, Exception ex, string operation)
    {
        Logger.Log("Error loading assembly " + assemblyName.FullName + " while attempting to perform operation " + operation, ex, "Lifetime");
    }
    /// <summary>
    /// Logs that an assembly was scanned.
    /// </summary>
    /// <param name="assembly">The <see cref="Assembly"/> that was scanned.</param>
    public static void LogScanned(this Assembly assembly)
    {
        Logger.Log("Assembly " + assembly.FullName + " scanned", "Scan", AmbientLogLevel.Trace);
    }
}
```
### Default Implementation
The default implementation asynchronously buffers the log messages and flushes them in batches out to the System Diagnostics Trace (which would slow code dramatically if each log message was written synchronously).
An alternate implementation, `AmbientFileLogger` logs messages to a daily rotating set of files at a location specified in the constructor.

## AmbientProgress
The ambient progress interface abstracts a simple context-following progress tracker of the type that is universally applicable.  Progress tracking tracks the proportion of an operation that has completed processing and the item currently being processed and provides easy aggregation of subprocess progress.  The ambient context is checked for cancellation each time the progress is updated or parts are started or completed.

Progress tracking should never affect control flow or results, except in the event of a cancellation, in which case there are no functional results.  Naturally both consumers and services should avoid any usage or implementation to the contrary.

### Helpers
The `AmbientProgressService` static class provides easy access to the local and global `IAmbientProgress`.
The `AmbientCancellationTokenSource` class is a superset of the framework's `CancellationTokenSource` that can raise cancellation using an ambient clock.

### Settings
There are no settings for this service.

### Sample
[//]: # (AmbientProgressSample)
```csharp
/// <summary>
/// A class that downloads and unzips a zip package.
/// </summary>
class DownloadAndUnzip
{
    private readonly string _targetFolder;
    private readonly string _downlaodUrl;
    private readonly MemoryStream _package;

    public DownloadAndUnzip(string targetFolder, string downloadUrl)
    {
        _targetFolder = targetFolder;
        _downlaodUrl = downloadUrl;
        _package = new MemoryStream();
    }

    public async Task MainOperation(CancellationToken cancel = default(CancellationToken))
    {
        IAmbientProgress? progress = AmbientProgressService.Progress;
        using (progress?.TrackPart(0.01f, 0.75f, "Download "))
        {
            await Download();
        }
        using (progress?.TrackPart(0.75f, 0.99f, "Unzip "))
        {
            await Unzip();
        }
    }
    public async Task Download()
    {
        IAmbientProgress? progress = AmbientProgressService.Progress;
        CancellationToken cancel = progress?.CancellationToken ?? default(CancellationToken);
        HttpWebRequest request = HttpWebRequest.CreateHttp(_downlaodUrl);
        using (WebResponse response = request.GetResponse())
        {
            long totalBytesRead = 0;
            int bytesRead;
            long totalBytes = response.ContentLength;
            byte[] buffer = new byte[8192];
            using (Stream downloadReader = response.GetResponseStream())
            {
                while ((bytesRead = await downloadReader.ReadAsync(buffer, 0, buffer.Length, cancel)) != 0)
                {
                    await _package.WriteAsync(buffer, 0, bytesRead, cancel);
                    totalBytesRead += bytesRead;
                    progress?.Update(totalBytesRead * 1.0f / totalBytes);
                }
            }
        }
    }
    public Task Unzip()
    {
        IAmbientProgress? progress = AmbientProgressService.Progress;
        CancellationToken cancel = progress?.CancellationToken ?? default(CancellationToken);

        ZipArchive archive = new ZipArchive(_package);
        int entries = archive.Entries.Count;
        for (int entry = 0; entry < entries; ++entry)
        {
            ZipArchiveEntry archiveEntry = archive.Entries[entry];
            // update the progress
            progress?.Update(entry * 1.0f / entries, archiveEntry.FullName);
            archiveEntry.ExtractToFile(Path.Combine(_targetFolder, archiveEntry.FullName));
        }
        return Task.CompletedTask;
    }
}
```
### Default Implementation
The default implementation tracks progress and provides access to the data, but does not output the progress information anywhere.

## AmbientClock

The ambient clock interface abstracts a system clock.  Artificial clock control can be important in testing, especially to efficiently and quickly exercise timeout conditions and to avoid timeouts when tests run under heavy CPU load (as you would ususally want them to run in order to get through them as quickly as possible).  Ideally, the underlying platform would provide some kind of thread or execution-context-specific clock for use by timeout logic, but unfortunatly most platforms do not provide this functionality.  This service provides that missing functionality, at least for the purposes of testing.

Clocks, of course, are generally counter to the goals of purely functional programming, and even in imperative programming, it makes sense that functions that aren't obviously time-dependent should not have their outputs unexpectedly affected by the clock.  One such acceptable usage is logging with timestamps.  Another acceptable usage is timeouts.  For all programs, clocks could indirectly appear to be frozen if the CPU is unexpectedly fast or the system clock has an unexpectedly low resolution.  Correspondingly, clocks could appear to skip ahead if the system CPU is overloaded and the thread doesn't get scheduled or if the system goes to sleep or hibernates and then later resumes.  The artificial clock AmbientClock provides simply allows an upstream service consumer to simulate those conditions for both unit and integration testing purposes.  These are important edge cases to test for systems that need a high degree of reliability and graceful degredation.  

Clocks should never go backwards.  Ambient clock service implementors must ensure this holds true.

### Helpers

The `AmbientClock` static class provides an abstraction that automatically uses the system clock if there is no registered clock service.  It also provides a `Pause` function that allows the caller to temporarily pause time as seen by the ambient clock.  The `SkipAhead` function allows the caller to move the paused clock forward (ignored if the clock is not paused).  `AmbientClock` can also issue an `AmbientCancellationToken` that is cancelled by the ambient clock service.
The `AmbientStopwatch` class provides a time measuring class similar to the framework's `Stopwatch` class, but pauses when the ambient clock is paused.
The `AmbientTimer` class provides a callback similar to the framework's `Timer` class, but follows the ambient clock.

### Usage
Converting a project to use `AmbientClock` begins with changing all references to `DateTime.UtcNow` to `AmbientClock.UtcNow`, `Stopwatch` to `AmbientStopwatch`, and `System.Timers.Timer` to `AmbientTimer`.  This should not affect anything at all.  Next, in unit tests that are sensitive to timing, add the following code:
```
using (AmbientClock.Pause())
{

    // beginning of test here--no time will appear to pass while this code executes

    // move the ambient clock ahead such that it will appear to the system that exactly 100ms has passed
    AmbientClock.SkipAhead(TimeSpan.FromMilliseconds(100));

    // more test code here--no time will appear to pass while this code executes, but 100ms will appear to have elapsed since the first part of the code ran

}
```

### Sample
[//]: # (AmbientClockSample)
```csharp
/// <summary>
/// A test for TimeDependentService.
/// </summary>
[TestClass]
public class TimeDependentServiceTest
{
    [TestMethod]
    public async Task TestCancellation()
    {
        // this first part *should* get cancelled because we're using the system clock
        AmbientCancellationTokenSource cts = new AmbientCancellationTokenSource(TimeSpan.FromSeconds(1));
        await Assert.ThrowsExceptionAsync<OperationCanceledException>(() => AsyncFunctionThatShouldCancelAfterOneSecond(cts.Token));

        // switch the current call context to the artifically-paused ambient clock and try again
        using (AmbientClock.Pause())
        {
            AmbientCancellationTokenSource cts2 = new AmbientCancellationTokenSource(TimeSpan.FromSeconds(1));
            // this should *not* throw because the clock has been paused
            await AsyncFunctionThatShouldCancelAfterOneSecond(cts2.Token);

            // this skips the artifical paused clock ahead, raising the cancellation
            AmbientClock.SkipAhead(TimeSpan.FromSeconds(1));
            // make sure the cancellation got raised
            Assert.ThrowsException<OperationCanceledException>(() => cts2.Token.ThrowIfCancellationRequested());
        }
    }
    private async Task AsyncFunctionThatShouldCancelAfterOneSecond(CancellationToken cancel)
    {
        for (int loop = 0; loop < 20; ++loop)
        {
            await Task.Delay(100);
            cancel.ThrowIfCancellationRequested();
        }
    }
    [TestMethod]
    public async Task TestCodeThatCouldTimeoutUnderHeavyLoad()
    {
        using (AmbientClock.Pause())
        {
            AmbientCancellationTokenSource cts = new AmbientCancellationTokenSource(TimeSpan.FromSeconds(1));
            await AsyncFunctionThatCouldTimeoutUnderHeavyLoad(cts.Token);
        }
    }
    private async Task AsyncFunctionThatCouldTimeoutUnderHeavyLoad(CancellationToken cancel)
    {
        AmbientStopwatch stopwatch = new AmbientStopwatch(true);
        for (int count = 0; count < 9; ++count)
        {
            await Task.Delay(100);
            cancel.ThrowIfCancellationRequested();
        }
        // if we finished before getting cancelled, we must have been scheduled within about 10 milliseconds on average, or we must be running using a paused ambient clock
    }
}
```
### Default Implementation
There is no default implementation, but an implementation intended for use as a local override is provided.  The lack of default implementation causes the helper classes to use the system clock.

## AmbientSettings
The ambient settings interface abstracts a simple string-based settings set.  Each setting has a value identified by a unique string.  The value of the setting is always a string, but each setting may be converted to a desired type by specifying a delegate that converts the string into the desired strongly-typed value.
Often the value for a setting may change on the fly, so the value exposed by the helper class might change after initialization.  Users can also subscribe to an event that notifies them when the value for a setting changes, in case they need to do something more complicated than just parsing the new value.  Value change event notifications may arrive asynchronously on any thread at any time, so users must not depend on the notification occurring before they get an updated value.  
A call-context-specific override can be used for some settings, but of course no change notifications can occur when the value changes due to setting a call-context-local settings set or changes of the value within a call-context-local settings set (where would the notification go?).

Settings set implementations may or may not provide post-initialization settings value updates but if they do, they should also raise the notifications.

Among other things, the ambient settings system is designed to provide sensible access to settings and notification of changes during system startup and shutdown.  
For example, at the beginning of startup, the settings just use default values.  
At some point, the global settings set can be replaced with a settings set implementatoin that reads from a local configuration, and then later on with an implementation that reads settings from a centralized settings store.  
Users of settings don't need to bother with knowing where the settings come from, only that they might change during system startup.  
This is especially useful for things like logging.  
Errors that occur before the location of shared logs is determined (that location might be stored in a central database) can be stored in the event log or local file system as desired.  
Once the centralized settings are hooked up, logging can automatically switch to a remote log store indicated in the centralized settings store.  
No centralized (and often complicated) "startup" code is required for this kind of transition, just a subscription to the change event for a log configuration setting.
Most code can (and usuall should) use the default ambient settings set, which will automatically transition from basic settings sets implementations to more complicated ones as initialization progresses and more complicated implementations become available for use.

Settings by their very nature must be considered inputs for the purposes of functional programming.  
They are by definition not passed on the stack (otherwise, they're just insanely-overpopulated collections of parameters someone decided to call "settings").

### Helpers
The `IAmbientSetting<T>` generic helper interface provides access to a type-converted setting and an event to notify subscribers when the setting value changes.
The `AmbientSettings` static class is used to construct an `IAmbientSetting<T>` for the caller.  
Settings provided by `AmbientSettings` can be "settings set" settings whose value comes from an explicit settings set specified during construction, or "ambient" settings whose value comes from the default ambient settings set (even if there is a local override in the call-context when the value is retrieved).

### Settings
There are no settings for this service.

### Sample
[//]: # (AmbientSettingsSample)
```csharp
/// <summary>
/// A class that manages a pool of buffers.
/// </summary>
class BufferPool
{
    private static readonly IAmbientSetting<int> MaxTotalBufferBytes = AmbientSettings.GetAmbientSetting<int>(nameof(BufferPool) + "-MaxTotalBytes", "The maximum total number of bytes to use for all the allocated buffers.  The default value is 1MB.", s => Int32.Parse(s), "1000000");
    private static readonly IAmbientSetting<int> DefaultBufferBytes = AmbientSettings.GetAmbientSetting<int>(nameof(BufferPool) + "-BufferBytes", "The number of bytes to allocate for each buffer.  The default value is 8000 bytes.", s => Int32.Parse(s), "8000");

    private SizedBufferRecycler _recycler;  // interlocked

    class SizedBufferRecycler
    {
        private readonly int _bufferBytes;
        private readonly ConcurrentBag<byte[]> _bag;

        public SizedBufferRecycler(int bufferBytes)
        {
            _bufferBytes = bufferBytes;
            _bag = new ConcurrentBag<byte[]>();
        }
        public int BufferBytes { get { return _bufferBytes; } }
        public byte[] GetBuffer(int bytes)
        {
            if (bytes < _bufferBytes)
            {
                byte[]? buffer;
                if (_bag.TryTake(out buffer))
                {
                    return buffer;
                }
            }
            return new byte[Math.Max(bytes, _bufferBytes)];
        }
        public void Recycle(byte[] buffer)
        {
            if (buffer.Length == _bufferBytes && _bag.Count * _bufferBytes < MaxTotalBufferBytes.Value)
            {
                _bag.Add(buffer);
            }
            // else just let the garbage collector release this byte array
        }
    }

    /// <summary>
    /// Constructs a buffer pool using the ambient settings.
    /// </summary>
    public BufferPool()
    {
        _recycler = new SizedBufferRecycler(DefaultBufferBytes.Value);
    }

    /// <summary>
    /// Gets a buffer from the recycling pool.
    /// </summary>
    /// <param name="minimumByteSize">The minimum buffer size.</param>
    /// <returns>A buffer with at least as many bytes as specified.</returns>
    public byte[] GetBuffer(int minimumByteSize)
    {
        SizedBufferRecycler recycler = _recycler;
        return recycler.GetBuffer(minimumByteSize);
    }
    /// <summary>
    /// Recycles a previously-retrieved buffer by putting it back into the pool, if that's where it belongs.
    /// </summary>
    /// <param name="buffer">The buffer to return to the pool</param>
    public void RecycleBuffer(byte[] buffer)
    {
        SizedBufferRecycler recycler = _recycler;
        recycler.Recycle(buffer);
    }
}
```
### Default Implementation
The default implementation just uses a local initally-empty ConcurrentDictionary to keep track of settings values, so the default settings values will be used unless the default settings set is altered.  
An alternate interface, `IMutableAmbientSettings`, extends `IAmbientSettingsSet` and adds methods to change the settings values in this implementation.  
Other service implementations may or may not support changing settings values and may or may not support this interface to do so.  
The simplicity of this abstraction is due to the wide variety of settings systems available and the fact that nearly all use cases can be handled using this abstraction.  
Since the interface is only one function, implementing a bridge to Configuration.AppSettings or some other more appropriate settings repository is very simple.

# Customizing Ambient Services

## Implementing A New Ambient Service
[//]: # (CustomAmbientServiceSample)
```csharp
/// <summary>
/// An interface that abstracts a simple ambient call stack tracking service.
/// </summary>
public interface IAmbientCallStack
{
    /// <summary>
    /// Creates a call stack scope for the specified fuction name, keeping it on the stack until it is disposed.
    /// </summary>
    /// <param name="function">The name of the function being executed.</param>
    /// <returns>A disposable object that will remove the function at the end of its execution scope.</returns>
    IDisposable Scope(string function);
    /// <summary>
    /// Gets an enumeration of the call stack entries created by previous calls to <see cref="Scope"/> that haven't yet been disposed.
    /// </summary>
    IEnumerable<string> Entries { get; }
}

/// <summary>
/// A basic implementation of <see cref="IAmbientCallStack"/>.
/// A few enhancements could make these call stacks accessible remotely, which could be very handy for diagnosing what servers are busy doing.
/// </summary>
[DefaultAmbientService]
class BasicAmbientCallStack : IAmbientCallStack
{
    static private AsyncLocal<ImmutableStack<string>> Stack = new AsyncLocal<ImmutableStack<string>>();

    static private ImmutableStack<string> GetStack()
    {
        ImmutableStack<string>? stack = Stack.Value;
        if (stack == null)
        {
            stack = ImmutableStack<string>.Empty;
            Stack.Value = stack;
        }
        return stack;
    }

    public IDisposable Scope(string entry)
    {
        ImmutableStack<string> stack = GetStack();
        stack = stack.Push(entry);
        Stack.Value = stack;
        return new CallStackEntry(stack);
    }

    public IEnumerable<string> Entries { get { return GetStack(); } }

    class CallStackEntry : IDisposable
    {
        private ImmutableStack<string>? _stack;

        public CallStackEntry(ImmutableStack<string> stack)
        {
            _stack = stack;
        }

        private bool _disposedValue = false;

        protected virtual void Dispose(bool disposing)
        {
            if (!_disposedValue)
            {
                if (disposing)
                {
                    if (_stack != null)
                    {
                        Stack.Value = _stack.Pop();
                        _stack = null;
                    }
                }
                _disposedValue = true;
            }
        }
        public void Dispose()
        {
            Dispose(true);
        }
    }
}
```

## Disabling An Ambient Service
[//]: # (DisableAmbientServiceSample)
```csharp
/// <summary>
/// A sample setup class that disables the cache implementation when it is initialized.
/// </summary>
class Setup
{
    private static readonly AmbientService<IAmbientCache> Cache = Ambient.GetService<IAmbientCache>();
    static Setup()
    {
        Cache.Global = null;
    }
}
```

## Overriding An Ambient Service Globally
[//]: # (OverrideAmbientServiceGlobalSample)
```csharp
/// <summary>
/// An application setup class that registers an implementation of <see cref="IAmbientSettingsSet"/> that uses <see cref="Configuration.AppSettings"/> for the settings as the ambient service.
/// </summary>
class SetupApplication
{
    static SetupApplication()
    {
        AmbientService<IAmbientSettingsSet> SettingsSet = Ambient.GetService<IAmbientSettingsSet>();
        SettingsSet.Global = new AppConfigAmbientSettings();
    }
}
/// <summary>
/// An implementation of <see cref="IAmbientSettingsSet"/> that uses <see cref="Configuration.AppSettings"/> as the backend settings store.
/// </summary>
class AppConfigAmbientSettings : IAmbientSettingsSet
{
    public string SetName => "AppConfig";

    public string? GetRawValue(string key)
    {
        return System.Configuration.ConfigurationManager.AppSettings[key];
    }
    public object? GetTypedValue(string key)
    {
        string? rawValue = System.Configuration.ConfigurationManager.AppSettings[key];
        IAmbientSettingInfo? ps = SettingsRegistry.DefaultRegistry.TryGetSetting(key);
        return (ps != null) ? ps.Convert(this, rawValue ?? "") : rawValue;
    }
}
```

## Overriding An Ambient Service Locally From A Call Context
[//]: # (OverrideAmbientServiceLocalSample)
```csharp
/// <summary>
/// An implementation of <see cref="IAmbientSettingsSet"/> that overrides specific settings.
/// </summary>
class LocalAmbientSettingsOverride : IAmbientSettingsSet, IDisposable
{
    private static readonly AmbientService<IAmbientSettingsSet> SettingsSet = Ambient.GetService<IAmbientSettingsSet>();

    private readonly IAmbientSettingsSet? _oldSettingsSet;
    private readonly Dictionary<string, string> _overrides;

    /// <summary>
    /// For the life of this instance, overrides the settings in the specified dictionary with their corresponding values.
    /// </summary>
    /// <param name="overrides">A Dictionary containing the key/value pairs to override.</param>
    public LocalAmbientSettingsOverride(Dictionary<string, string> overrides)
    {
        _oldSettingsSet = SettingsSet.Local;
        SettingsSet.Override = this;
        _overrides = new Dictionary<string, string>();
    }

    public string SetName => nameof(LocalAmbientSettingsOverride);

    /// <summary>
    /// Disposes of this instance, returning the ambient settings to their former value.
    /// </summary>
    public void Dispose()
    {
        SettingsSet.Override = _oldSettingsSet;
    }

    public string? GetRawValue(string key)
    {
        string? value;
        if (_overrides.TryGetValue(key, out value))
        {
            return value;
        }
        return _oldSettingsSet?.GetRawValue(key);
    }
    public object? GetTypedValue(string key)
    {
        string? rawValue = GetRawValue(key);
        IAmbientSettingInfo? ps = SettingsRegistry.DefaultRegistry.TryGetSetting(key);
        return (ps != null) ? ps.Convert(this, rawValue ?? "") : rawValue;
    }
}
```


## AmbientStatistics
The `IAmbientStatistics` interface abstracts the creation and gathering of statistics.  
Each statistic keeps track of the measurement of one aspect of system performance, using a single number that holds an accumulated, minimum, maximum, or raw value.
Statistics can be used to track memory allocated, time waited, minimum or maximum sizes or times, cache hits and misses, etc.
Each statistic can be incremented or decremented, added-to, set to a new raw value, or conditionally set if it is a new minimum or maximum value.
Ratios of two statistics or their changes can be used to track things like average sizes or times, events per second, bytes per second, cache hit ratios, etc.
A statistic named `"ExecutionTime"` is defined by the system and holds the number of ticks elapsed since the process started.
Ticks are in terms of the standard system Stopwatch.Frequency.  All operations are lock-free.  `Min` and `Max` statistics use an optimistic atomic update loop.

### Helpers
The `IAmbientStatisticReader` interface provides read access to an individual statistic.
The `IAmbientStatistic` interface extends `IAmbientStatisticReader` interface and adds functions to update the value for the statistic.

### Sample
[//]: # (AmbientStatisticsSample)
```csharp
/// <summary>
/// A class that represents a type of request.
/// </summary>
public class RequestType
{
    private static readonly AmbientService<IAmbientStatistics> AmbientStatistics = Ambient.GetService<IAmbientStatistics>();

    private readonly IAmbientStatistic? _pendingRequests;
    private readonly IAmbientStatistic? _totalRequests;
    private readonly IAmbientStatistic? _totalProcessingTime;
    private readonly IAmbientStatistic? _retries;
    private readonly IAmbientStatistic? _failures;
    private readonly IAmbientStatistic? _timeouts;

    /// <summary>
    /// Constructs a RequestType with the specified type name.
    /// </summary>
    /// <param name="typeName">The name of the request type.</param>
    public RequestType(string typeName)
    {
        IAmbientStatistics? ambientStatistics = AmbientStatistics.Local;
        _pendingRequests = ambientStatistics?.GetOrAddStatistic(false, typeName + "-RequestsPending", "The number of requests currently executing", false, 0, AggregationTypes.Average | AggregationTypes.Max | AggregationTypes.MostRecent, AggregationTypes.Average | AggregationTypes.Sum | AggregationTypes.Max | AggregationTypes.MostRecent, AggregationTypes.Sum, AggregationTypes.Sum, MissingSampleHandling.LinearEstimation);
        _totalRequests = ambientStatistics?.GetOrAddStatistic(false, typeName + "-TotalRequests", "The total number of requests that have finished executing", false, 0, AggregationTypes.Average | AggregationTypes.Max | AggregationTypes.MostRecent, AggregationTypes.Average | AggregationTypes.Sum | AggregationTypes.Max | AggregationTypes.MostRecent, AggregationTypes.Sum, AggregationTypes.Sum, MissingSampleHandling.LinearEstimation);
        _totalProcessingTime = ambientStatistics?.GetOrAddStatistic(true, typeName + "-TotalProcessingTime", "The total time spent processing requests (only includes completed requests)", false, 0, AggregationTypes.Average | AggregationTypes.Max | AggregationTypes.MostRecent, AggregationTypes.Average | AggregationTypes.Sum | AggregationTypes.Max | AggregationTypes.MostRecent, AggregationTypes.Sum, AggregationTypes.Sum, MissingSampleHandling.LinearEstimation);
        _retries = ambientStatistics?.GetOrAddStatistic(false, typeName + "-Retries", "The total number of retries", false, 0, AggregationTypes.Average | AggregationTypes.Max | AggregationTypes.MostRecent, AggregationTypes.Average | AggregationTypes.Sum | AggregationTypes.Max | AggregationTypes.MostRecent, AggregationTypes.Sum, AggregationTypes.Sum, MissingSampleHandling.LinearEstimation);
        _failures = ambientStatistics?.GetOrAddStatistic(false, typeName + "-Failures", "The total number of failures", false, 0, AggregationTypes.Average | AggregationTypes.Max | AggregationTypes.MostRecent, AggregationTypes.Average | AggregationTypes.Sum | AggregationTypes.Max | AggregationTypes.MostRecent, AggregationTypes.Sum, AggregationTypes.Sum, MissingSampleHandling.LinearEstimation);
        _timeouts = ambientStatistics?.GetOrAddStatistic(false, typeName + "-Timeouts", "The total number of timeouts", false, 0, AggregationTypes.Average | AggregationTypes.Max | AggregationTypes.MostRecent, AggregationTypes.Average | AggregationTypes.Sum | AggregationTypes.Max | AggregationTypes.MostRecent, AggregationTypes.Sum, AggregationTypes.Sum, MissingSampleHandling.LinearEstimation);
    }
    /// <summary>
    /// Tracks a request by creating a <see cref="RequestTracker"/> which automatically counts the request and times its duration and allows the caller to report failures, timeouts, and retries.
    /// </summary>
    /// <returns>A <see cref="RequestTracker"/> instance that should be disposed when the request finishes processing.</returns>
    public RequestTracker TrackRequest()
    {
        return new RequestTracker(this);
    }
    /// <summary>
    /// Gets the <see cref="IAmbientStatistic"/> that tracks the number of pending requests.
    /// </summary>
    public IAmbientStatistic? PendingRequests { get { return _pendingRequests; } }
    /// <summary>
    /// Gets the <see cref="IAmbientStatistic"/> that tracks the total number of requests.
    /// </summary>
    public IAmbientStatistic? TotalRequests { get { return _totalRequests; } }
    /// <summary>
    /// Gets the <see cref="IAmbientStatistic"/> that tracks the total processing time.
    /// </summary>
    public IAmbientStatistic? TotalProcessingTime { get { return _totalProcessingTime; } }
    /// <summary>
    /// Gets the <see cref="IAmbientStatistic"/> that tracks the total number of retries.
    /// </summary>
    public IAmbientStatistic? Retries { get { return _retries; } }
    /// <summary>
    /// Gets the <see cref="IAmbientStatistic"/> that tracks the total number of failures.
    /// </summary>
    public IAmbientStatistic? Failures { get { return _failures; } }
    /// <summary>
    /// Gets the <see cref="IAmbientStatistic"/> that tracks the total number of timeouts.
    /// </summary>
    public IAmbientStatistic? Timeouts { get { return _timeouts; } }
}
/// <summary>
/// A request tracking object.
/// </summary>
public class RequestTracker : IDisposable
{
    private readonly RequestType _requestType;
    private readonly AmbientStopwatch _stopwatch;
    private bool _disposedValue;

    internal RequestTracker(RequestType requestType)
    {
        _requestType = requestType;
        _stopwatch = new AmbientStopwatch(true);
        requestType.PendingRequests?.Increment();
    }

    /// <summary>
    /// Reports a failure during the processing of the request.
    /// </summary>
    public void ReportFailure()
    {
        _requestType.Failures?.Increment();
    }
    /// <summary>
    /// Reports a timeout during the processing of the request.
    /// </summary>
    public void ReportTimeout()
    {
        _requestType.Timeouts?.Increment();
    }
    /// <summary>
    /// Reports a retry during the processing of the request.
    /// </summary>
    public void ReportRetry()
    {
        _requestType.Retries?.Increment();
    }

    protected virtual void Dispose(bool disposing)
    {
        if (!_disposedValue)
        {
            if (disposing)
            {
                _requestType.PendingRequests?.Add(-1);
                _requestType.TotalRequests?.Increment();
                _requestType.TotalProcessingTime?.Add(_stopwatch.ElapsedTicks);
            }

            // TODO: free unmanaged resources (unmanaged objects) and override finalizer
            // TODO: set large fields to null
            _disposedValue = true;
        }
    }

    // // TODO: override finalizer only if 'Dispose(bool disposing)' has code to free unmanaged resources
    // ~RequestTracker()
    // {
    //     // Do not change this code. Put cleanup code in 'Dispose(bool disposing)' method
    //     Dispose(disposing: false);
    // }

    /// <summary>
    /// Disposes of the RequestTracker, decrementing the pending request count and adding the time to the total time statistic.
    /// </summary>
    public void Dispose()
    {
        // Do not change this code. Put cleanup code in 'Dispose(bool disposing)' method
        Dispose(disposing: true);
        GC.SuppressFinalize(this);
    }
}
/// <summary>
/// A static class to report statistics in XML format.
/// </summary>
public static class StatisticsReporter
{
    private static readonly AmbientService<IAmbientStatistics> AmbientStatistics = Ambient.GetService<IAmbientStatistics>();
    /// <summary>
    /// Writes all statistics with their current values to the specified <see cref="XmlWriter"/>.
    /// </summary>
    /// <param name="writer">The <see cref="XmlWriter"/> to write the data to.</param>
    public static void ToXml(XmlWriter writer)
    {
        writer.WriteStartElement("statistics");
        foreach (IAmbientStatisticReader statistic in AmbientStatistics.Local?.Statistics.Values ?? Array.Empty<IAmbientStatisticReader>())
        {
            writer.WriteStartElement("statistic");
            writer.WriteAttributeString("id", statistic.Id);
            writer.WriteAttributeString("value", statistic.SampleValue.ToString());
            writer.WriteEndElement();
        }
        writer.WriteEndElement();
    }
}
```

### Default Implementation
The default implementation uses thread-safe lock-free statistics instances, keeping all the information associated with each statistic.

## AmbientServiceProfiler
The `AmbientServiceProfiler` interface abstracts a low-overhead service profiler with performance designed for always-on course-grained profiling.  
This profiling can be used to determine how the time for a request, program, or time window was used.
The code being profiled calls into the `IAmbientServiceProfiler` each time the system that is executing switches (only one system can be active per call context at a time).
A system identifier contains a main system name followed by various subsystem and result identifiers (of course results aren't available until the next system begins executing, so the profiler allows the service to update the system identifier after execution completes).
The consumer of the service profiler may want to ignore some or all of the susbsystem and result parts of the identifier and can do so using the system group transform setting, which is a regular expression that matches only the desired pieces of the identifier, causing statistics from one or more subsystems and/or results to be grouped together.
For example, a system identifier might be `SQL/Database:My-database/Table:User/Result:Failed`.
The fully-detailed system identifier would allow the service profile consumer to distinguish how much time was spent waiting for SQL results that failed from those that timed out or succeeded, and those from one database and/or table from another.
This level of information is usually too-detailed, so the consumer may want to group everything to just the top-level system, in which case, all SQL access, no matter which database or table, and no matter whether the operation was successful, timed out, or threw an exception, would all be grouped into a single profile entry.
When no other system is executing, the service should set the system identifier to the empty string, which will also be tracked.
Some systems may allow tracking of CPU time, so that could be another system identifier.
As of .NET 5, it does not provide any way to track this, so the consumer can assume that the empty string system accounts for any remaining CPU time.
Of course, this estimate will be wildly incorrect if the service, while running under the empty string system, calls something that blocks execution (such as waiting for a mutex or performing IO), or when the system CPU is high enough that available threads don't get scheduled.

### Helpers
The `AmbientServiceProfilerCoordinator` allows users to create service profilers for various contexts, including the current call context, rotating time windows of a given time span, or the process as a whole.
The call context profiler and process-wide profiler implement the `IAmbientServiceProfile` interface, and the time window profiler calls an async delegate with an instance of that interface, each contains the profile for the context it came from.
`IAmbientServiceProfile` provides access to a scope name and and enumeration of `AmbientServiceProfilerAccumulator` instance, each of which has the statistics for a given system or system group.

### Settings
`AmbientServiceProfilerCoordinator-DefaultSystemGroupTransform`: A `Regex` string used to transform the system identifier to a group identifier.
The regular expression will attempt to match the system identifier, with the values for any matching match groups being concatenated into the system group identifier.

### Sample
[//]: # (AmbientServiceProfilerSample)
```csharp
/// <summary>
/// A class that access a SQL database and reports profiling information to the system profiling system.
/// </summary>
class SqlAccessor
{
    private static readonly AmbientService<IAmbientServiceProfiler> ServiceProfiler = Ambient.GetService<IAmbientServiceProfiler>();

    private readonly string _connectionString;
    private readonly SqlConnection _connection;
    private readonly string _systemIdPrefix;

    /// <summary>
    /// Creates a SQL accessor for the specified connection string.
    /// </summary>
    /// <param name="connectionString">A connection string with information on how to connect to a SQL Server database.</param>
    public SqlAccessor(string connectionString)
    {
        _connectionString = connectionString;
        _connection = new SqlConnection(connectionString);
        _systemIdPrefix = $"SQL/Server:{_connection.DataSource}/Database:{_connection.Database}";
    }

    /// <summary>
    /// Creates a <see cref="SqlCommand"/> that uses this connection.
    /// </summary>
    /// <returns>A <see cref="SqlCommand"/> for this connection.</returns>
    public SqlCommand CreateCommand() { return _connection.CreateCommand(); }

    private async Task<T> ExecuteAsync<T>(SqlCommand command, Func<CancellationToken, Task<T>> f, string? table = null, CancellationToken cancel = default(CancellationToken))
    {
        string systemId = _systemIdPrefix + (string.IsNullOrEmpty(table) ? "" : $"/Table:{table}");
        T ret;
        try
        {
            ServiceProfiler.Local?.SwitchSystem(systemId);
            ret = await f(cancel);
            systemId = systemId + $"/Result:Success";
        }
        catch (Exception e)
        {
            if (e.Message.ToUpperInvariant().Contains("TIMEOUT")) systemId = systemId + $"/Result:Timeout";
            else systemId = systemId + $"/Result:Error";
            throw;
        }
        finally
        {
            ServiceProfiler.Local?.SwitchSystem("", systemId);
        }
        return ret;
    }

    public Task<int> ExecuteNonQueryAsync(SqlCommand command, CancellationToken cancel = default(CancellationToken), string? table = null)
    {
        return ExecuteAsync<int>(command, command.ExecuteNonQueryAsync, table, cancel);
    }
    public Task<SqlDataReader> ExecuteReaderAsync(SqlCommand command, CancellationToken cancel = default(CancellationToken), string? table = null)
    {
        return ExecuteAsync<SqlDataReader>(command, command.ExecuteReaderAsync, table, cancel);
    }
    public Task<object> ExecuteScalarAsync(SqlCommand command, CancellationToken cancel = default(CancellationToken), string? table = null)
    {
        return ExecuteAsync<object>(command, command.ExecuteScalarAsync, table, cancel);
    }
    public Task<XmlReader> ExecuteXmlReaderAsync(SqlCommand command, CancellationToken cancel = default(CancellationToken), string? table = null)
    {
        return ExecuteAsync<XmlReader>(command, command.ExecuteXmlReaderAsync, table, cancel);
    }
}
/// <summary>
/// A class that collects bottleneck statistics and reports on them.
/// </summary>
class ProfileReporter
{
    private AmbientBottleneckSurveyorCoordinator _surveyor = new AmbientBottleneckSurveyorCoordinator();
    private Dictionary<string, long>? _mostRecentWindowServiceProfile;  // interlocked
    private AmbientServiceProfilerCoordinator _coordinator;
    private IDisposable? _timeWindow;
    /// <summary>
    /// Constructs a Bottleneck reporter that holds onto the top ten utilized bottlenecks for the entire process for the previous one-minute window.
    /// </summary>
    public ProfileReporter()
    {
        _coordinator = new AmbientServiceProfilerCoordinator();
        _timeWindow = _coordinator.CreateTimeWindowProfiler(nameof(ProfileReporter), TimeSpan.FromMilliseconds(100), OnMostRecentWindowClosed);
    }

    private Task OnMostRecentWindowClosed(IAmbientServiceProfile profile)
    {
        Dictionary<string, long> serviceProfile = new Dictionary<string, long>();
        foreach (AmbientServiceProfilerAccumulator record in profile.ProfilerStatistics)
        {
            serviceProfile.Add(record.Group, record.TotalStopwatchTicksUsed);
        }
        System.Threading.Interlocked.Exchange(ref _mostRecentWindowServiceProfile, serviceProfile);
        return Task.CompletedTask;
    }

    /// <summary>
    /// Gets a dictionary containing the service profile for the most recent time window.
    /// </summary>
    public Dictionary<string, long>? RecentProfile
    {
        get
        {
            return _mostRecentWindowServiceProfile;
        }
    }
}
```

### Default Implementation
The default implementation uses thread-safe lock-free instances.  
Each system switch is transformed according to the setting and then distributed to all the profilers the switch applies to.

## AmbientBottleneckDetector
The `IAmbientBottleneckDetector` interface provides access to a function to measure access to a bottleneck and events that the are used to track usage over time.  
The gathered data can be used to determine how close that part of the system is to maxing-out, so that scalability limits can be more accurately estimated.  

### Helpers
An instance of the `AmbientBottleneck` class is used to represent each bottleneck in the system.
Each bottleneck has a unique string identifier, a description, an algorithm indicating how blocking occurs, and an optional limit and time window for that limit.
When code enters the bottleneck, it calls `EnterBottleneck` on the `AmbientBottleneck` instance.
This function returns an `AmbientBottleneckAccessor` instance which scopes access to the bottleneck.
The Automatic property on `AmbientBottleneck` identifies whether or not the timing of the scope of the `AmbientBottleneckAccessor` instance automatically sets the bottleneck usage, or whether the usage is set manually using `SetUsage` and/or `AddUsage` on the `AmbientBottleneckAccessor` instance.
Note that bottlenecks will sometimes overlap, such that multiple bottlenecks have been entered at the same time, but users of the system should be sure that if the bottlenecks are associated with exclusive access, such as a mutex, that in order to avoid deadlock, entry to such bottlenecks should be strictly ordered.

The `AmbientBottleneckSurveyorCoordinator` class provides access to surveyors for various contexts such as the current call context, the entire process, the current thread, and/or a rotating time window.
The surveyor coordinator collects the bottleneck usage events and distributes them to each of the applicable surveyors that have been created so they can track access within their context and provide survey results.

### Settings
`AmbientBottleneckSurveyorCoordinator-DefaultAllow`: A `Regex` string used to match bottleneck identifiers that should be tracked.  By default, all bottlenecks are allowed.
`AmbientBottleneckSurveyorCoordinator-DefaultBlock`: A `Regex` string used to match bottleneck identifiers that should NOT be tracked.  By default, no bottlenecks are blocked.
Blocking is applied after allowing, so if a bottleneck matches both expressions, it will be blocked.

### Sample
[//]: # (AmbientBottleneckDetectorSample)
```csharp
/// <summary>
/// A class that holds a thread-safe queue which reports on the associated bottleneck.
/// </summary>
class GlobalQueue
{
    private static Mutex Mutex = new Mutex(false);
    private static Queue<object> Queue = new Queue<object>();
    private static readonly AmbientBottleneck GlobalQueueBottleneck = new AmbientBottleneck("GlobalQueue-Access", AmbientBottleneckUtilizationAlgorithm.Linear, true, "A bottleneck which only allows one accessor at a time.");

    /// <summary>
    /// Adds a new item to the queue.
    /// </summary>
    /// <param name="o">The object to add to the queue.</param>
    public static void Enqueue(object o)
    {
        try
        {
            Mutex.WaitOne();
            using (GlobalQueueBottleneck.EnterBottleneck())
            {
                Queue.Enqueue(o);
            }
        }
        finally
        {
            Mutex.ReleaseMutex();
        }
    }
    /// <summary>
    /// Removes the oldest item from the queue.
    /// </summary>
    /// <returns>The oldest item in the queue.</returns>
    /// <exception cref="InvalidOperationException">If the queue is empty.</exception>
    public static object Dequeue()
    {
        try
        {
            Mutex.WaitOne();
            using (GlobalQueueBottleneck.EnterBottleneck())
            {
                return Queue.Dequeue();
            }
        }
        finally
        {
            Mutex.ReleaseMutex();
        }
    }
}
/// <summary>
/// A class that access an EBS volume and reports on the associated bottleneck.
/// </summary>
class EbsAccessor
{
    private const int IopsPageSize = 16 * 1024;

    private readonly string _volumePrefix;
    private readonly AmbientBottleneck _bottleneck = new AmbientBottleneck("Ebs-Iops", AmbientBottleneckUtilizationAlgorithm.Linear, false, "A bottleneck which has a limit, but which is not based on access time.", 1000, TimeSpan.FromSeconds(1));

    /// <summary>
    /// Creates an EBS accessor for the specified volume.
    /// </summary>
    /// <param name="volumePrefix">The volume prefix, which will be prefixed onto <paramref name="ReadBytes.volumePrefix"/>"/> whenever a file is read from this volume.</param>
    public EbsAccessor(string volumePrefix)
    {
        _volumePrefix = volumePrefix;
    }

    /// <summary>
    /// Reads bytes from the specified location in the specified file.
    /// </summary>
    /// <param name="file">The file path (relative to the volume prefix specified in the constructor.</param>
    /// <param name="fileOffset">The byte offset in the file where the read is to start.</param>
    /// <param name="buffer">A buffer to put the data into.</param>
    /// <param name="bufferOffset">The offset within the buffer where the read bytes should be placed.</param>
    /// <param name="bytes">The number of bytes to attempt to read.</param>
    /// <returns>The number of bytes that were actually read.</returns>
    public int ReadBytes(string file, long fileOffset, byte[] buffer, int bufferOffset, int bytes)
    {
        string filePath = Path.Combine(_volumePrefix, file);
        int bytesRead;
        using (AmbientBottleneckAccessor? access = _bottleneck.EnterBottleneck())
        {
            using (FileStream f = new FileStream(filePath, FileMode.Open, FileAccess.Read))
            {
                f.Position = fileOffset;
                bytesRead = f.Read(buffer, bufferOffset, bytes);
            }
            access?.SetUsage(1, (bytesRead + IopsPageSize - 1) / IopsPageSize); // note that this approximation of IOPS won't be correct if the file is fragmented, and the lookup and opening of the file will likely use some IOPS as well--more accurate estmates can be obtained after long-term usage and comparison to AWS metrics
        }
        return bytesRead;
    }
}
/// <summary>
/// A class that collects bottleneck statistics and reports on them.
/// </summary>
class BottleneckReporter
{
    private AmbientBottleneckSurveyorCoordinator _surveyor = new AmbientBottleneckSurveyorCoordinator();
    private Dictionary<string, double>? _mostRecentWindowTopBottlenecks;  // interlocked
    private IDisposable _timeWindow;

    /// <summary>
    /// Constructs a Bottleneck reporter that holds onto the top ten utilized bottlenecks for the entire process for the previous one-minute window.
    /// </summary>
    public BottleneckReporter()
    {
        _surveyor = new AmbientBottleneckSurveyorCoordinator();
        _timeWindow = _surveyor.CreateTimeWindowSurveyor(TimeSpan.FromSeconds(60), OnMostRecentWindowClosed);
    }

    private Task OnMostRecentWindowClosed(IAmbientBottleneckSurvey analysis)
    {
        Dictionary<string, double> mostRecentWindowTopBottlenecks = new Dictionary<string, double>();
        foreach (AmbientBottleneckAccessor record in analysis.GetMostUtilizedBottlenecks(10))
        {
            mostRecentWindowTopBottlenecks.Add(record.Bottleneck.Id, record.Utilization);
        }
        System.Threading.Interlocked.Exchange(ref _mostRecentWindowTopBottlenecks, mostRecentWindowTopBottlenecks);
        return Task.CompletedTask;
    }

    /// <summary>
    /// Gets a dictionary containing the top 10 bottlenecks with their overall utilization for the most recent time window.
    /// </summary>
    public Dictionary<string, double>? RecentBottleneckSummary
    {
        get
        {
            return _mostRecentWindowTopBottlenecks;
        }
    }
}
```

### Default Implementation
The default implementation uses thread-safe lock-free instances.  
In order to effectively users must strike a balance between conservative estimates of bottleneck saturation vs. having only inaccurate top bottlenecks in summaries.


## Status
The `Status` classes enable systems with automated background backend dependency status testing and aggregation of test results to generate concise status summary reports across backend systems and across server farms.
Some backend systems contain static status information which is gathered by a class that inherits from the abstract `StatusChecker` class, others need to be tested periodically.
The status for these systems is gathered by a class that inherits from the abstract `StatusAuditor` class.
StatusChecker and StatusAuditor classes with empty public constructors are automatically detected, constructed, and added to the global list of checkers.
Lazy construction and registration of status checkers is generally not a good idea, as detecting status issues as soon as possible during startup is preferable to detecting them only when the backend systems get initialized.
Even so, such classes with non-empty or non-public constructors can be registered manually if desired.
The status of each system is rated with a `StatusRating` floting-point number.
Systems are rated in one of four ranges, `StatusRating.Fail`, `StatusRating.Alert`, `StatusRating.Okay`, and `StatusRating.Superlative`.
Status rating numbers less than or equal to zero indicate that the corresponding system is in some degree of failure.
Status rating numbers greater than zero and less than or equal to one indicate that the corresponding system is not failing, but is in a state that needs attention such that a system administrator should be alerted.
Status rating numbers greater than one and less than or equal to two indicate that the corresponding system is working and no attention is needed.
Status rating numbers greater than two indicate that the corresponding system is "superlative", ie. better than just okay.
Systems that have not been tested yet are given a value of NaN.
Ratings may be much worse (less) than the threshold for Fail, and much better (higher) than the threshold for Okay, but the status system doesn't distinguish between values less than failure or greater than okay.

System status is indicated by a hierarchy of `StatusResults` objects, each containing the following properties:
1. The source system (a string indicating the system that performed the audit).
2. The target system (a slash-delimited string identifying the subsystem whose status is indicated).
3. A `DateTime` indicating when the information was gathered.
4. A list of key-value properties.
5. Either a list of child nodes, along with a `StatusNatureOfSystem` indicating how the children are related to the parent and/or each other so that the system can automatically aggregate results, or
6. A `StatusAuditReport` containing the following information about the audit:
    1. A `DateTime` indicating when the audit started.
    2. A `TimeSpan` indicating how long the audit took.
    3. An optional `DateTime` indicating when the next audit will happen.
    4. An optional `StatusAuditAlert` containing the following properties about an alert (if there is one):
       1. A status rating number indicating the health of the system.
       2. An alert audit code (a short string that is constant across alerts of this type).
       3. A string containing a terse description of the problem, suitable for a plaintext SMS message.
       4. A string containing a detailed description of the problem, suitable for email, web, or mobile application display.

A summary across backend systems, or a full rollup across an entire server farm may also be generated.
Such a summary will collate results based primarily on the target system (because that is almost always the way problems are detected), secondarily on the alert code.
If some source systems are reporting issues and others are not, the summary will indicate the sources reporting each status range.
When the rating is due to properties falling outside configured thresholds, the reported property value ranges will also be indicated.
The summarization system is designed to provide the relevant information for operations staff as concisely as possible in both SMS and detailed form.
For example, an SMS status alert might look like the following: 
```
🛑 FAIL @2:37 AM
 AWS
  RDS: [2]->Timeout
  S3: [2]->Read Timeout
  S3: [2]->Write Timeout
  S3: [2]->Query Timeout
⚠️ ALERT
 AWS
  ES: [3]->Slow Response
```

Note that the timestamp at the top is to help the receiver know when message delivery was significantly delayed (this happens more than you might think, and can be very disconcerting when alerts come in hours after the actual incident).
In this example, /AWS would be the target name of a node that contains children for each of the systems within AWS (RDS, S3, and ES in this case).
The leading slash indicates that AWS is a top-level target, so targets specified in any parent nodes should be ignored.
RDS would be the target name of the node (for each source) that contains the failure information about RDS.
[2] indicates the number of sources reporting the same alert code.
When only one source reports an issue, the full source is indicated.

The details will contain the corresponding detailed information, and a list of sources instead of just a count.
The source is usually applied not by that system, but by the system gathering the results across the server farm.
This is because when there are multiple levels of servers using the system, the system directly doing the testing may or may not be the source that system operators want to be reported.

The timing of audits is determined algorithmically, but will always be between one tenth and four times the baseline audit frequency specified in the constructor.
The time until the next audit is a function of the baseline audit frequency, the rating, and the duration of the previous audit.
As status ratings degrade and audits speed up, the frequency is increased towards one tenth the baseline frequency.
This algorithm prevents slow audits from consuming too many resources, but also speeds up recovery detection when possible.

### Settings
`StatusChecker-HistoryRetentionMinutes`: The maximum number of minutes to retain old `StatusResults`.  
`StatusChecker-HistoryRetentionEntries`: The maximum number of old `StatusResults` entries to retain.

### Sample
[//]: # (StatusSample)
```csharp
/// <summary>
/// A class that audits a specific drive.
/// </summary>
class DiskAuditor
{
    private readonly DriveInfo _driveInfo;
    private readonly string _testPath;
    private readonly bool _readonly;

    /// <summary>
    /// Constructs a disk auditor.
    /// </summary>
    /// <param name="driveName">The name of the drive to be audited.</param>
    /// <param name="testPath">A path within the drive to be used for testing.</param>
    /// <param name="readOnly">Whether or not the test should be readonly. (The program may not have write access to some paths and still want to audit them for space usage and reading).</param>
    public DiskAuditor(string driveName, string testPath, bool readOnly)
    {
        _driveInfo = new DriveInfo(driveName);
        _testPath = testPath;
        _readonly = readOnly;
    }
    /// <summary>
    /// Performs the disk audit, reporting results into <paramref name="statusBuilder"/>.
    /// </summary>
    /// <param name="statusBuilder">A <see cref="StatusResultsBuilder"/> to write the results into.</param>
    /// <param name="cancel">The optional <see cref="CancellationToken"/>.</param>
    public async Task Audit(StatusResultsBuilder statusBuilder, CancellationToken cancel = default)
    {
        statusBuilder.NatureOfSystem = StatusNatureOfSystem.Leaf;
        statusBuilder.AddProperty("_Path", _driveInfo.Name);
        statusBuilder.AddProperty("_VolumeLabel", _driveInfo.VolumeLabel);
        statusBuilder.AddProperty("DriveFormat", _driveInfo.DriveFormat);
        statusBuilder.AddProperty("DriveType", _driveInfo.DriveType);
        statusBuilder.AddProperty("AvailableFreeBytes", _driveInfo.AvailableFreeSpace);
        statusBuilder.AddProperty("TotalFreeBytes", _driveInfo.TotalFreeSpace);
        statusBuilder.AddProperty("TotalBytes", _driveInfo.TotalSize);
        if (!string.IsNullOrEmpty(_testPath))
        {
            if (_readonly)
            {
                StatusResultsBuilder readBuilder = new StatusResultsBuilder("Read");
                statusBuilder.AddChild(readBuilder);
                try
                {
                    int attempt = 0;
                    // attempt to read a file (if one exists).  note that under Linux, some files in the temp path may be inaccessible in such a way as to timeout attempting to open even as few as ten of them.  this is probably a flaw in the .NET Core implementation on Linux.
                    foreach (string file in Directory.EnumerateFiles(Path.Combine(_driveInfo.RootDirectory.FullName, _testPath)))
                    {
                        AmbientStopwatch s = AmbientStopwatch.StartNew();
                        try
                        {
                            using (FileStream fs = new FileStream(file, FileMode.Open, FileAccess.Read, FileShare.ReadWrite))
                            {
                                byte[] b = new byte[1];
                                await fs.ReadAsync(b, 0, 1, cancel);
                                await fs.FlushAsync();
                            }
                            readBuilder.AddProperty("ResponseMs", s.ElapsedMilliseconds);
                            readBuilder.AddOkay("Ok", "Success", "The read operation succeeded.");
                            break;
                        }
                        catch (IOException) // this will be thrown if the file cannot be accessed because it is open exclusively by another process (this happens a lot with temp files)
                        {
                            // only attempt to read up to 10 files
                            if (++attempt > 10) throw;
                            // just move on and try the next file
                            continue;
                        }
                    }
                }
                catch (Exception e)
                {
                    readBuilder.AddException(e);
                }
            }
            else
            {
                StatusResultsBuilder writeBuilder = new StatusResultsBuilder("Write");
                StatusResultsBuilder readBuilder = new StatusResultsBuilder("Read");
                statusBuilder.AddChild(writeBuilder);
                statusBuilder.AddChild(readBuilder);
                // attempt to write a temporary file
                string targetPath = Path.Combine(_driveInfo.RootDirectory.FullName, Guid.NewGuid().ToString("N"));
                try
                {
                    AmbientStopwatch s = AmbientStopwatch.StartNew();
                    try
                    {
                        using (FileStream fs = new FileStream(targetPath, FileMode.CreateNew, FileAccess.ReadWrite, FileShare.Read, 4096))
                        {
                            byte[] b = new byte[1];
                            await fs.WriteAsync(b, 0, 1);
                            await fs.FlushAsync();
                            writeBuilder.AddProperty("ResponseMs", s.ElapsedMilliseconds);
                            writeBuilder.AddOkay("Ok", "Success", "The write operation succeeded.");
                        }
                    }
                    catch (Exception e)
                    {
                        writeBuilder.AddException(e);
                    }
                    s.Reset();
                    try
                    {
                        using (FileStream fs = new FileStream(targetPath, FileMode.Open, FileAccess.Read, FileShare.ReadWrite))
                        {
                            byte[] b = new byte[1];
                            await fs.ReadAsync(b, 0, 1, cancel);
                            await fs.FlushAsync();
                        }
                        readBuilder.AddProperty("ResponseMs", s.ElapsedMilliseconds);
                        readBuilder.AddOkay("Ok", "Success", "The read operation succeeded.");
                    }
                    catch (Exception e)
                    {
                        readBuilder.AddException(e);
                    }
                }
                finally
                {
                    File.Delete(targetPath);
                }
            }
        }
    }
}
/// <summary>
/// An auditor for the local disk system.  This class will be automatically instantiated when <see cref="Status.Start"/> is called and disposed when <see cref="Status.Stop"/> is called.
/// </summary>
public sealed class LocalDiskAuditor : StatusAuditor 
{
    private readonly bool _ready;
    private readonly DiskAuditor _tempAuditor;
    private readonly DiskAuditor _systemAuditor;

    /// <summary>
    /// Constructs the local disk auditor instance, which will audit the state of the local disk every 15 minutes (note that this frequency is to prevent the code from slowing down the unit tests; if this were used in the real world, one minute might be a better frequency).
    /// </summary>
    public LocalDiskAuditor() : base ("/LocalDisk", TimeSpan.FromMinutes(15))
    {
        string tempPath = System.IO.Path.GetTempPath()!;
        string tempDrive = Path.GetPathRoot(tempPath) ?? "/";
        if (string.IsNullOrEmpty(tempPath) || string.IsNullOrEmpty(tempDrive)) tempDrive = tempPath = "/";
        if (tempPath?[0] == '/') tempDrive = "/";    // on linux, the only "drive" is /
        string tempPathRelative = tempPath!.Substring(tempDrive.Length);
        _tempAuditor = new DiskAuditor(tempDrive, tempPathRelative, false);     // note that under Linux, some files in the temp path may be inaccessible in such a way as to timeout attempting to open even as few as ten of them.  this is probably a flaw in the .NET Core implementation on Linux.
        string systemPath = Environment.GetFolderPath(Environment.SpecialFolder.System)!;
        string systemDrive = Path.GetPathRoot(systemPath) ?? GetApplicationCodePath() ?? "/";   // use the application code path if we can't find the system root, if we can't get that either, try to use the root.  on linux, we should get the application code path
        if (string.IsNullOrEmpty(systemPath) || string.IsNullOrEmpty(systemDrive)) systemDrive = systemPath = "/";
        if (systemPath?[0] == '/') systemDrive = "/";
        string systemPathRelative = systemPath!.Substring(systemDrive.Length);
        _systemAuditor = new DiskAuditor(systemDrive, systemPath, false);
        _ready = true;
    }
    private static string GetApplicationCodePath()
    {
        AppDomain current = AppDomain.CurrentDomain;
        return (current.RelativeSearchPath ?? current.BaseDirectory.TrimEnd(Path.DirectorySeparatorChar, Path.AltDirectorySeparatorChar)) + Path.DirectorySeparatorChar;
    }

    protected override bool Applicable => _ready; // if S3 were optional (for example, if an alternative could be configured), this would check the configuration
    public override async Task Audit(StatusResultsBuilder statusBuilder, CancellationToken cancel = default)
    {
        statusBuilder.NatureOfSystem = StatusNatureOfSystem.ChildrenHeterogenous;
        await _tempAuditor.Audit(statusBuilder.AddChild("Temp"));
        await _systemAuditor.Audit(statusBuilder.AddChild("System"));
    }
}

class Application
{
    /// <summary>
    /// Starts the status system.
    /// </summary>
    public static async Task StartStatus()
    {
        await Status.DefaultInstance.Start();
    }
    /// <summary>
    /// Stops the status system.
    /// </summary>
    public static async Task StopStatus()
    {
        await Status.DefaultInstance.Stop();
    }
}
```

## Miscellaneous
Several non-service type utilities and extensions to system classes are also included because they are needed by the implementations.
These include InterlockedExtensions for threadsafe tracking of min/max values, 
ArrayExtensions for comparing arrays by value, 
StringExtensions for doing natural string comparisons,
ConcurrentHashSet for keeping a keyed set of items in a thread-safe collection, 
Date (because that should be implemented by the system and isn't), 
International System of Units (SI) string generation for more readable status reports,
FilteredStackTrace to remove system code tracing from exception stack dumps,
and Pseudorandom for greatly improved and threadsafe random number generation.

# Library Information

## Author and License
AmbientServices is written and maintained by James Ivie.

AmbientServices is licensed under [MIT](https://opensource.org/licenses/MIT).

## Language and Tools
AmbientServices is written in C#, using .NET Standard 2.0, .NET Core 3.1, and .NET 5.0.  Unit tests are written in .NET 5.0.

The code can be built using either Microsoft Visual Studio 2017+, Microsoft Visual Studio Code, or .NET Core command-line utilities.

Binaries are available at https://www.nuget.org/packages/AmbientServices.

## Contributions
Contributions are welcome under the following conditions:
1. enhancements are consistent with the overall scope of the project
2. no new assembly dependencies are introduced
3. code coverage by unit tests cover all new lines and conditions whenever possible
4. documentation (both inline and here) is updated appropriately
5. style for code and documentation contributions remains consistent

## Status
[![.NET](https://github.com/AmbientServices/AmbientServices/actions/workflows/dotnet.yml/badge.svg)](https://github.com/AmbientServices/AmbientServices/actions/workflows/dotnet.yml)
<|MERGE_RESOLUTION|>--- conflicted
+++ resolved
@@ -1,71 +1,64 @@
-# Overview
-AmbientServices is a .NET library that provides abstractions for services which are both ubiquitous and optional, allowing assemblies that use it to be used in a variety of systems that provide vastly different implementations (or no implementation) of those services.
-
-## Basic Services
-The basic ambient services include caching, clock, logging, progress/cancellation, and settings.  Interfaces for those services are provided here.
-By accessing these services through the interfaces provided here, library authors can utilize new basic services as they become available without changing their external interface, and library consumers can use those libraries without having to provide dependencies for systems that they may or may not use.
-If consumers want the added benefits provided by a more complicated implementation of one or more of those services, they can provide a bridge to their own implementations of these basic services and register them with the AmbientServices service.
-With one simple registration, the services will automatically be utilized by every library that uses AmbientServices.
-
-The well known dependency injection pattern is one possible solution to this problem, but dependency injection requires the code consumer to pass the required dependencies to each object constructor (or worse, each function), which can be cumbersome.  When the functionality is optional anyway, this can be more work than it's worth, especially when you're just trying to get things up and running quickly.
-Dependency injection becomes even more cumbersome when the assembly being used adds or removes service dependencies, requiring the consumer to update every constructor invocation with the new dependencies.
-Dependency injection still makes sense for services that are required, but when services are optional anyway, AmbientServices is a simpler option.
-
-By convention, AmbientServices should not be used for information that alters the outputs of functions that use it in any way that the caller might care about.  Side-effects should either not alter the relationship between inputs and outputs at all, or should not alter them unexpectedly.  
-
-For example, logging and performance tracking should never alter function outputs at all.  Caching may affect the output, but only by giving results that are slightly stale, and only in cases where there are already hidden inputs (like a database) anyway.  Some functions may measure the passage of time during processing and might record that information or change their outputs based on the duration of time passed, but callers should not be surprised when the passage of time is slower or faster than their expected "normal."  Settings (often stored in a configuration file) can alter the output of a function, but never in a way that the caller is concerned about.  In fact, the very concept of settings is in reality a type of parameter intended to affect functions without requiring the caller to be concerned with their specific values.  Progress tracking and cancellation may be useful for the caller, but never affects the output of the function other than aborting its processing altogether.
-
-## Performance Services
-Advanced ambient services provide detailed system performance monitoring.
-
-<<<<<<< HEAD
+# Overview
+AmbientServices is a .NET library that provides abstractions for services which are both ubiquitous and optional, allowing assemblies that use it to be used in a variety of systems that provide vastly different implementations (or no implementation) of those services.
+
+## Basic Services
+The basic ambient services include caching, clock, logging, progress/cancellation, and settings.  Interfaces for those services are provided here.
+By accessing these services through the interfaces provided here, library authors can utilize new basic services as they become available without changing their external interface, and library consumers can use those libraries without having to provide dependencies for systems that they may or may not use.
+If consumers want the added benefits provided by a more complicated implementation of one or more of those services, they can provide a bridge to their own implementations of these basic services and register them with the AmbientServices service.
+With one simple registration, the services will automatically be utilized by every library that uses AmbientServices.
+
+The well known dependency injection pattern is one possible solution to this problem, but dependency injection requires the code consumer to pass the required dependencies to each object constructor (or worse, each function), which can be cumbersome.  When the functionality is optional anyway, this can be more work than it's worth, especially when you're just trying to get things up and running quickly.
+Dependency injection becomes even more cumbersome when the assembly being used adds or removes service dependencies, requiring the consumer to update every constructor invocation with the new dependencies.
+Dependency injection still makes sense for services that are required, but when services are optional anyway, AmbientServices is a simpler option.
+
+By convention, AmbientServices should not be used for information that alters the outputs of functions that use it in any way that the caller might care about.  Side-effects should either not alter the relationship between inputs and outputs at all, or should not alter them unexpectedly.  
+
+For example, logging and performance tracking should never alter function outputs at all.  Caching may affect the output, but only by giving results that are slightly stale, and only in cases where there are already hidden inputs (like a database) anyway.  Some functions may measure the passage of time during processing and might record that information or change their outputs based on the duration of time passed, but callers should not be surprised when the passage of time is slower or faster than their expected "normal."  Settings (often stored in a configuration file) can alter the output of a function, but never in a way that the caller is concerned about.  In fact, the very concept of settings is in reality a type of parameter intended to affect functions without requiring the caller to be concerned with their specific values.  Progress tracking and cancellation may be useful for the caller, but never affects the output of the function other than aborting its processing altogether.
+
+## Performance Services
+Advanced ambient services provide detailed system performance monitoring.
+
 There are three primary questions that may be answered through performance monitoring.  
 
-    Q: How well are the various systems functioning under how much load?  
-        A: This question may be answered using AmbientStatistics that track the usage, performance, and effectiveness of major system functions.
-    Q: Why did an operation take as long as it did?  
-        A: This question may be answered using AmbientServiceProfiler to track which operations delayed the response by how much.
+    Q: How well are the various systems functioning under how much load?  
+        A: This question may be answered using AmbientStatistics that track the usage, performance, and effectiveness of major system functions.
+    Q: Why did an operation take as long as it did?  
+        A: This question may be answered using AmbientServiceProfiler to track which operations delayed the response by how much.
     Q: How close is the system to maxing out?  
         A: This question may be answered using AmbientBottleneckDetector to track saturation of possible system bottlenecks so you can determine scalability even before load testing.
-=======
-There are three primary questions that may be answered through performance monitoring.  
-    1. How well are the various systems functioning under how much load?  This question may be answered using AmbientStatistics that track the usage, performance, and effectiveness of major system functions.
-    2. Why did an operation take as long as it did?  This question may be answered using AmbientServiceProfiler to track which operations delayed the response by how much.
-    3. How close is the system to maxing out?  This question may be answered using AmbientBottleneckDetector to track saturation of possible system bottlenecks so you can determine scalability even before load testing.
->>>>>>> 2a0047fb
-
+
 By using these services, with very little overhead, you can easily track how various parts of your system are performing all the time, not just when you run it with a code profiler.
 You can also expose this across the network to roll-up this data throughout the whole system, even up through the client.
-
-## Status
-The status system enables periodic background testing of backend systems, with summarization of overall process status and across both heterogenous and homogenous server farms.
-Status tests are automatically detected based on class inheritance and constructor signature, but tests only run after the system is explicitly started.
-
-
-## Getting Started
-In Visual Studio, use Manage Nuget Packages and search nuget.org for AmbientServices to add a package reference for this library.
-
-For .NET Core environments, use:
-`dotnet add package https://www.nuget.org/packages/AmbientServices/`
-
-
-# Service Descriptions
-
-## AmbientCache
-The ambient cache interface abstracts a very simple cache of the type that is universally applicable.  Some items are cached for a specific amount of time, others are cached indefinitely.  Items cached temporarily may have their expiration time extended or shortened each time they are retrieved or updated.  Both types of items may expire from the cache at any time according to cache limits and/or memory capacity.  Items may be removed from the cache manually at any time.  
-
-In order to prevent unexpected alteration of outputs, care must be taken to ensure that cached items are based entierly on the inputs.  For functions that are not "pure" (database queries for example), the results should always be based entirely on the inputs and either the current state of the database or some previous state (when it uses cached results).  For example, if the cache key does not contain all the inputs identifying the item being cached, completely different results could be obtained depending on the order in which calls to the cache were made.  This is true of all caches and naturally every cache user and implementor understands that this type of usage is erroneous and must be avoided.
-
-### Helpers
-The `AmbientCache<TOWNER>` generic class provides a wrapper of the ambient cache that attaches the owner type name as a prefix for each cache key to prevent cross-class cache key conflicts, and ignores calls when there is no ambient cache or it has been suppressed.
-
-### Settings
-BasicAmbientCache-EjectFrequency: the number of cache calls between cache ejections where at least one timed and one untimed entry is ejected from the cache.  Default is 100.
-BasicAmbientCache-ItemCount: the maximum number of both timed and untimed items to allow in the cache before ejecting items.  Default is 1000.
-
-### Sample
-[//]: # (AmbientCacheSample)
-```csharp
+
+## Status
+The status system enables periodic background testing of backend systems, with summarization of overall process status and across both heterogenous and homogenous server farms.
+Status tests are automatically detected based on class inheritance and constructor signature, but tests only run after the system is explicitly started.
+
+
+## Getting Started
+In Visual Studio, use Manage Nuget Packages and search nuget.org for AmbientServices to add a package reference for this library.
+
+For .NET Core environments, use:
+`dotnet add package https://www.nuget.org/packages/AmbientServices/`
+
+
+# Service Descriptions
+
+## AmbientCache
+The ambient cache interface abstracts a very simple cache of the type that is universally applicable.  Some items are cached for a specific amount of time, others are cached indefinitely.  Items cached temporarily may have their expiration time extended or shortened each time they are retrieved or updated.  Both types of items may expire from the cache at any time according to cache limits and/or memory capacity.  Items may be removed from the cache manually at any time.  
+
+In order to prevent unexpected alteration of outputs, care must be taken to ensure that cached items are based entierly on the inputs.  For functions that are not "pure" (database queries for example), the results should always be based entirely on the inputs and either the current state of the database or some previous state (when it uses cached results).  For example, if the cache key does not contain all the inputs identifying the item being cached, completely different results could be obtained depending on the order in which calls to the cache were made.  This is true of all caches and naturally every cache user and implementor understands that this type of usage is erroneous and must be avoided.
+
+### Helpers
+The `AmbientCache<TOWNER>` generic class provides a wrapper of the ambient cache that attaches the owner type name as a prefix for each cache key to prevent cross-class cache key conflicts, and ignores calls when there is no ambient cache or it has been suppressed.
+
+### Settings
+BasicAmbientCache-EjectFrequency: the number of cache calls between cache ejections where at least one timed and one untimed entry is ejected from the cache.  Default is 100.
+BasicAmbientCache-ItemCount: the maximum number of both timed and untimed items to allow in the cache before ejecting items.  Default is 1000.
+
+### Sample
+[//]: # (AmbientCacheSample)
+```csharp
 /// <summary>
 /// A user manager class that shows how the caching ambient service might be used.
 /// </summary>
@@ -119,31 +112,31 @@
         User.Delete(email);
         await Cache.Remove<User>(false, userKey);
     }
-}
-```
-### Default Implementation
-The default implementation has a small local-only cache using a very simple implementation.
-
-## AmbientLogger
-The ambient logger interface abstracts a simple logging system of the type that is universally applicable.  The logger simply receives strings to log and flushes them when called.
-
-Logging should never be used in a way that affects control flow or results.  The only side-effect should be transparent to the caller.  Every user and implementor should understand this implied part of the logging interface contract.  In order to do this, care should be taken to ensure that when using logging functions that use lambdas to avoid generating log messages until after the logging system checks to see if the message would be filtered, those lambdas must not have any side effects.
-
-### Helpers
-The `AmbientLogger<TOWNER>` generic class provides a wrapper of the ambient cache that attaches the owner type, a severity level, and a category to each message and filters them according to settings from the ambient or specified settings.  Overloads that take a message-generating lambda are also provided.  These overloads should be used when generating the log message from the provided input data is expensive and the caller wants to avoid that expense when the message is going to be filtered anyway.
-
-### Settings
-`AmbientLogger-Format`: A format string that controls what entries in the log look like where {0} is the entry time, {1} is the level, {2} is the log owner type, {3} is the category, and {4} is the message.  Default is {0:yyMMdd HHmmss.fff} [{1}:{2}]{3}{4}.
-`AmbientLogFilter-LogLevel`: The AmbientLogLevel above which logs will be filtered (entries at this level and below will be logged).  Default is Information.
-`AmbientLogFilter-TypeAllow`: A regular expression indicating which type(s) are allowed to be logged.  Default is null, meaning all types are allowed.
-`AmbientLogFilter-TypeBlock`: A regular expression indicating which type(s) should be blocked from being logged.  Default is null, meaning no types should be blocked.
-`AmbientLogFilter-CategoryAllow`: A regular expression indicating which categorie(s) are allowed to be logged.  Default is null, meaning all categories are allowed.
-`AmbientLogFilter-CategoryBlock`: A regular expression indicating which categorie(s) should be blocked from being logged.  Default is null, meaning no categories should be blocked.
-Blocking is applied after allowing, so if a type or category matches both expressions, it will be blocked.
-
-### Sample
-[//]: # (AmbientLoggerSample)
-```csharp
+}
+```
+### Default Implementation
+The default implementation has a small local-only cache using a very simple implementation.
+
+## AmbientLogger
+The ambient logger interface abstracts a simple logging system of the type that is universally applicable.  The logger simply receives strings to log and flushes them when called.
+
+Logging should never be used in a way that affects control flow or results.  The only side-effect should be transparent to the caller.  Every user and implementor should understand this implied part of the logging interface contract.  In order to do this, care should be taken to ensure that when using logging functions that use lambdas to avoid generating log messages until after the logging system checks to see if the message would be filtered, those lambdas must not have any side effects.
+
+### Helpers
+The `AmbientLogger<TOWNER>` generic class provides a wrapper of the ambient cache that attaches the owner type, a severity level, and a category to each message and filters them according to settings from the ambient or specified settings.  Overloads that take a message-generating lambda are also provided.  These overloads should be used when generating the log message from the provided input data is expensive and the caller wants to avoid that expense when the message is going to be filtered anyway.
+
+### Settings
+`AmbientLogger-Format`: A format string that controls what entries in the log look like where {0} is the entry time, {1} is the level, {2} is the log owner type, {3} is the category, and {4} is the message.  Default is {0:yyMMdd HHmmss.fff} [{1}:{2}]{3}{4}.
+`AmbientLogFilter-LogLevel`: The AmbientLogLevel above which logs will be filtered (entries at this level and below will be logged).  Default is Information.
+`AmbientLogFilter-TypeAllow`: A regular expression indicating which type(s) are allowed to be logged.  Default is null, meaning all types are allowed.
+`AmbientLogFilter-TypeBlock`: A regular expression indicating which type(s) should be blocked from being logged.  Default is null, meaning no types should be blocked.
+`AmbientLogFilter-CategoryAllow`: A regular expression indicating which categorie(s) are allowed to be logged.  Default is null, meaning all categories are allowed.
+`AmbientLogFilter-CategoryBlock`: A regular expression indicating which categorie(s) should be blocked from being logged.  Default is null, meaning no categories should be blocked.
+Blocking is applied after allowing, so if a type or category matches both expressions, it will be blocked.
+
+### Sample
+[//]: # (AmbientLoggerSample)
+```csharp
 /// <summary>
 /// A static class with extensions methods used to log various assembly events.
 /// </summary>
@@ -177,27 +170,27 @@
     {
         Logger.Log("Assembly " + assembly.FullName + " scanned", "Scan", AmbientLogLevel.Trace);
     }
-}
-```
-### Default Implementation
-The default implementation asynchronously buffers the log messages and flushes them in batches out to the System Diagnostics Trace (which would slow code dramatically if each log message was written synchronously).
-An alternate implementation, `AmbientFileLogger` logs messages to a daily rotating set of files at a location specified in the constructor.
-
-## AmbientProgress
-The ambient progress interface abstracts a simple context-following progress tracker of the type that is universally applicable.  Progress tracking tracks the proportion of an operation that has completed processing and the item currently being processed and provides easy aggregation of subprocess progress.  The ambient context is checked for cancellation each time the progress is updated or parts are started or completed.
-
-Progress tracking should never affect control flow or results, except in the event of a cancellation, in which case there are no functional results.  Naturally both consumers and services should avoid any usage or implementation to the contrary.
-
-### Helpers
-The `AmbientProgressService` static class provides easy access to the local and global `IAmbientProgress`.
-The `AmbientCancellationTokenSource` class is a superset of the framework's `CancellationTokenSource` that can raise cancellation using an ambient clock.
-
-### Settings
-There are no settings for this service.
-
-### Sample
-[//]: # (AmbientProgressSample)
-```csharp
+}
+```
+### Default Implementation
+The default implementation asynchronously buffers the log messages and flushes them in batches out to the System Diagnostics Trace (which would slow code dramatically if each log message was written synchronously).
+An alternate implementation, `AmbientFileLogger` logs messages to a daily rotating set of files at a location specified in the constructor.
+
+## AmbientProgress
+The ambient progress interface abstracts a simple context-following progress tracker of the type that is universally applicable.  Progress tracking tracks the proportion of an operation that has completed processing and the item currently being processed and provides easy aggregation of subprocess progress.  The ambient context is checked for cancellation each time the progress is updated or parts are started or completed.
+
+Progress tracking should never affect control flow or results, except in the event of a cancellation, in which case there are no functional results.  Naturally both consumers and services should avoid any usage or implementation to the contrary.
+
+### Helpers
+The `AmbientProgressService` static class provides easy access to the local and global `IAmbientProgress`.
+The `AmbientCancellationTokenSource` class is a superset of the framework's `CancellationTokenSource` that can raise cancellation using an ambient clock.
+
+### Settings
+There are no settings for this service.
+
+### Sample
+[//]: # (AmbientProgressSample)
+```csharp
 /// <summary>
 /// A class that downloads and unzips a zip package.
 /// </summary>
@@ -264,44 +257,44 @@
         }
         return Task.CompletedTask;
     }
-}
-```
-### Default Implementation
-The default implementation tracks progress and provides access to the data, but does not output the progress information anywhere.
-
-## AmbientClock
-
-The ambient clock interface abstracts a system clock.  Artificial clock control can be important in testing, especially to efficiently and quickly exercise timeout conditions and to avoid timeouts when tests run under heavy CPU load (as you would ususally want them to run in order to get through them as quickly as possible).  Ideally, the underlying platform would provide some kind of thread or execution-context-specific clock for use by timeout logic, but unfortunatly most platforms do not provide this functionality.  This service provides that missing functionality, at least for the purposes of testing.
-
-Clocks, of course, are generally counter to the goals of purely functional programming, and even in imperative programming, it makes sense that functions that aren't obviously time-dependent should not have their outputs unexpectedly affected by the clock.  One such acceptable usage is logging with timestamps.  Another acceptable usage is timeouts.  For all programs, clocks could indirectly appear to be frozen if the CPU is unexpectedly fast or the system clock has an unexpectedly low resolution.  Correspondingly, clocks could appear to skip ahead if the system CPU is overloaded and the thread doesn't get scheduled or if the system goes to sleep or hibernates and then later resumes.  The artificial clock AmbientClock provides simply allows an upstream service consumer to simulate those conditions for both unit and integration testing purposes.  These are important edge cases to test for systems that need a high degree of reliability and graceful degredation.  
-
-Clocks should never go backwards.  Ambient clock service implementors must ensure this holds true.
-
-### Helpers
-
-The `AmbientClock` static class provides an abstraction that automatically uses the system clock if there is no registered clock service.  It also provides a `Pause` function that allows the caller to temporarily pause time as seen by the ambient clock.  The `SkipAhead` function allows the caller to move the paused clock forward (ignored if the clock is not paused).  `AmbientClock` can also issue an `AmbientCancellationToken` that is cancelled by the ambient clock service.
-The `AmbientStopwatch` class provides a time measuring class similar to the framework's `Stopwatch` class, but pauses when the ambient clock is paused.
-The `AmbientTimer` class provides a callback similar to the framework's `Timer` class, but follows the ambient clock.
-
-### Usage
-Converting a project to use `AmbientClock` begins with changing all references to `DateTime.UtcNow` to `AmbientClock.UtcNow`, `Stopwatch` to `AmbientStopwatch`, and `System.Timers.Timer` to `AmbientTimer`.  This should not affect anything at all.  Next, in unit tests that are sensitive to timing, add the following code:
-```
-using (AmbientClock.Pause())
-{
-
-    // beginning of test here--no time will appear to pass while this code executes
-
-    // move the ambient clock ahead such that it will appear to the system that exactly 100ms has passed
-    AmbientClock.SkipAhead(TimeSpan.FromMilliseconds(100));
-
-    // more test code here--no time will appear to pass while this code executes, but 100ms will appear to have elapsed since the first part of the code ran
-
-}
-```
-
-### Sample
-[//]: # (AmbientClockSample)
-```csharp
+}
+```
+### Default Implementation
+The default implementation tracks progress and provides access to the data, but does not output the progress information anywhere.
+
+## AmbientClock
+
+The ambient clock interface abstracts a system clock.  Artificial clock control can be important in testing, especially to efficiently and quickly exercise timeout conditions and to avoid timeouts when tests run under heavy CPU load (as you would ususally want them to run in order to get through them as quickly as possible).  Ideally, the underlying platform would provide some kind of thread or execution-context-specific clock for use by timeout logic, but unfortunatly most platforms do not provide this functionality.  This service provides that missing functionality, at least for the purposes of testing.
+
+Clocks, of course, are generally counter to the goals of purely functional programming, and even in imperative programming, it makes sense that functions that aren't obviously time-dependent should not have their outputs unexpectedly affected by the clock.  One such acceptable usage is logging with timestamps.  Another acceptable usage is timeouts.  For all programs, clocks could indirectly appear to be frozen if the CPU is unexpectedly fast or the system clock has an unexpectedly low resolution.  Correspondingly, clocks could appear to skip ahead if the system CPU is overloaded and the thread doesn't get scheduled or if the system goes to sleep or hibernates and then later resumes.  The artificial clock AmbientClock provides simply allows an upstream service consumer to simulate those conditions for both unit and integration testing purposes.  These are important edge cases to test for systems that need a high degree of reliability and graceful degredation.  
+
+Clocks should never go backwards.  Ambient clock service implementors must ensure this holds true.
+
+### Helpers
+
+The `AmbientClock` static class provides an abstraction that automatically uses the system clock if there is no registered clock service.  It also provides a `Pause` function that allows the caller to temporarily pause time as seen by the ambient clock.  The `SkipAhead` function allows the caller to move the paused clock forward (ignored if the clock is not paused).  `AmbientClock` can also issue an `AmbientCancellationToken` that is cancelled by the ambient clock service.
+The `AmbientStopwatch` class provides a time measuring class similar to the framework's `Stopwatch` class, but pauses when the ambient clock is paused.
+The `AmbientTimer` class provides a callback similar to the framework's `Timer` class, but follows the ambient clock.
+
+### Usage
+Converting a project to use `AmbientClock` begins with changing all references to `DateTime.UtcNow` to `AmbientClock.UtcNow`, `Stopwatch` to `AmbientStopwatch`, and `System.Timers.Timer` to `AmbientTimer`.  This should not affect anything at all.  Next, in unit tests that are sensitive to timing, add the following code:
+```
+using (AmbientClock.Pause())
+{
+
+    // beginning of test here--no time will appear to pass while this code executes
+
+    // move the ambient clock ahead such that it will appear to the system that exactly 100ms has passed
+    AmbientClock.SkipAhead(TimeSpan.FromMilliseconds(100));
+
+    // more test code here--no time will appear to pass while this code executes, but 100ms will appear to have elapsed since the first part of the code ran
+
+}
+```
+
+### Sample
+[//]: # (AmbientClockSample)
+```csharp
 /// <summary>
 /// A test for TimeDependentService.
 /// </summary>
@@ -355,42 +348,42 @@
         }
         // if we finished before getting cancelled, we must have been scheduled within about 10 milliseconds on average, or we must be running using a paused ambient clock
     }
-}
-```
-### Default Implementation
-There is no default implementation, but an implementation intended for use as a local override is provided.  The lack of default implementation causes the helper classes to use the system clock.
-
-## AmbientSettings
-The ambient settings interface abstracts a simple string-based settings set.  Each setting has a value identified by a unique string.  The value of the setting is always a string, but each setting may be converted to a desired type by specifying a delegate that converts the string into the desired strongly-typed value.
-Often the value for a setting may change on the fly, so the value exposed by the helper class might change after initialization.  Users can also subscribe to an event that notifies them when the value for a setting changes, in case they need to do something more complicated than just parsing the new value.  Value change event notifications may arrive asynchronously on any thread at any time, so users must not depend on the notification occurring before they get an updated value.  
-A call-context-specific override can be used for some settings, but of course no change notifications can occur when the value changes due to setting a call-context-local settings set or changes of the value within a call-context-local settings set (where would the notification go?).
-
-Settings set implementations may or may not provide post-initialization settings value updates but if they do, they should also raise the notifications.
-
-Among other things, the ambient settings system is designed to provide sensible access to settings and notification of changes during system startup and shutdown.  
-For example, at the beginning of startup, the settings just use default values.  
-At some point, the global settings set can be replaced with a settings set implementatoin that reads from a local configuration, and then later on with an implementation that reads settings from a centralized settings store.  
-Users of settings don't need to bother with knowing where the settings come from, only that they might change during system startup.  
-This is especially useful for things like logging.  
-Errors that occur before the location of shared logs is determined (that location might be stored in a central database) can be stored in the event log or local file system as desired.  
-Once the centralized settings are hooked up, logging can automatically switch to a remote log store indicated in the centralized settings store.  
-No centralized (and often complicated) "startup" code is required for this kind of transition, just a subscription to the change event for a log configuration setting.
-Most code can (and usuall should) use the default ambient settings set, which will automatically transition from basic settings sets implementations to more complicated ones as initialization progresses and more complicated implementations become available for use.
-
-Settings by their very nature must be considered inputs for the purposes of functional programming.  
-They are by definition not passed on the stack (otherwise, they're just insanely-overpopulated collections of parameters someone decided to call "settings").
-
-### Helpers
-The `IAmbientSetting<T>` generic helper interface provides access to a type-converted setting and an event to notify subscribers when the setting value changes.
-The `AmbientSettings` static class is used to construct an `IAmbientSetting<T>` for the caller.  
-Settings provided by `AmbientSettings` can be "settings set" settings whose value comes from an explicit settings set specified during construction, or "ambient" settings whose value comes from the default ambient settings set (even if there is a local override in the call-context when the value is retrieved).
-
-### Settings
-There are no settings for this service.
-
-### Sample
-[//]: # (AmbientSettingsSample)
-```csharp
+}
+```
+### Default Implementation
+There is no default implementation, but an implementation intended for use as a local override is provided.  The lack of default implementation causes the helper classes to use the system clock.
+
+## AmbientSettings
+The ambient settings interface abstracts a simple string-based settings set.  Each setting has a value identified by a unique string.  The value of the setting is always a string, but each setting may be converted to a desired type by specifying a delegate that converts the string into the desired strongly-typed value.
+Often the value for a setting may change on the fly, so the value exposed by the helper class might change after initialization.  Users can also subscribe to an event that notifies them when the value for a setting changes, in case they need to do something more complicated than just parsing the new value.  Value change event notifications may arrive asynchronously on any thread at any time, so users must not depend on the notification occurring before they get an updated value.  
+A call-context-specific override can be used for some settings, but of course no change notifications can occur when the value changes due to setting a call-context-local settings set or changes of the value within a call-context-local settings set (where would the notification go?).
+
+Settings set implementations may or may not provide post-initialization settings value updates but if they do, they should also raise the notifications.
+
+Among other things, the ambient settings system is designed to provide sensible access to settings and notification of changes during system startup and shutdown.  
+For example, at the beginning of startup, the settings just use default values.  
+At some point, the global settings set can be replaced with a settings set implementatoin that reads from a local configuration, and then later on with an implementation that reads settings from a centralized settings store.  
+Users of settings don't need to bother with knowing where the settings come from, only that they might change during system startup.  
+This is especially useful for things like logging.  
+Errors that occur before the location of shared logs is determined (that location might be stored in a central database) can be stored in the event log or local file system as desired.  
+Once the centralized settings are hooked up, logging can automatically switch to a remote log store indicated in the centralized settings store.  
+No centralized (and often complicated) "startup" code is required for this kind of transition, just a subscription to the change event for a log configuration setting.
+Most code can (and usuall should) use the default ambient settings set, which will automatically transition from basic settings sets implementations to more complicated ones as initialization progresses and more complicated implementations become available for use.
+
+Settings by their very nature must be considered inputs for the purposes of functional programming.  
+They are by definition not passed on the stack (otherwise, they're just insanely-overpopulated collections of parameters someone decided to call "settings").
+
+### Helpers
+The `IAmbientSetting<T>` generic helper interface provides access to a type-converted setting and an event to notify subscribers when the setting value changes.
+The `AmbientSettings` static class is used to construct an `IAmbientSetting<T>` for the caller.  
+Settings provided by `AmbientSettings` can be "settings set" settings whose value comes from an explicit settings set specified during construction, or "ambient" settings whose value comes from the default ambient settings set (even if there is a local override in the call-context when the value is retrieved).
+
+### Settings
+There are no settings for this service.
+
+### Sample
+[//]: # (AmbientSettingsSample)
+```csharp
 /// <summary>
 /// A class that manages a pool of buffers.
 /// </summary>
@@ -461,20 +454,20 @@
         SizedBufferRecycler recycler = _recycler;
         recycler.Recycle(buffer);
     }
-}
-```
-### Default Implementation
-The default implementation just uses a local initally-empty ConcurrentDictionary to keep track of settings values, so the default settings values will be used unless the default settings set is altered.  
-An alternate interface, `IMutableAmbientSettings`, extends `IAmbientSettingsSet` and adds methods to change the settings values in this implementation.  
-Other service implementations may or may not support changing settings values and may or may not support this interface to do so.  
-The simplicity of this abstraction is due to the wide variety of settings systems available and the fact that nearly all use cases can be handled using this abstraction.  
-Since the interface is only one function, implementing a bridge to Configuration.AppSettings or some other more appropriate settings repository is very simple.
-
-# Customizing Ambient Services
-
-## Implementing A New Ambient Service
-[//]: # (CustomAmbientServiceSample)
-```csharp
+}
+```
+### Default Implementation
+The default implementation just uses a local initally-empty ConcurrentDictionary to keep track of settings values, so the default settings values will be used unless the default settings set is altered.  
+An alternate interface, `IMutableAmbientSettings`, extends `IAmbientSettingsSet` and adds methods to change the settings values in this implementation.  
+Other service implementations may or may not support changing settings values and may or may not support this interface to do so.  
+The simplicity of this abstraction is due to the wide variety of settings systems available and the fact that nearly all use cases can be handled using this abstraction.  
+Since the interface is only one function, implementing a bridge to Configuration.AppSettings or some other more appropriate settings repository is very simple.
+
+# Customizing Ambient Services
+
+## Implementing A New Ambient Service
+[//]: # (CustomAmbientServiceSample)
+```csharp
 /// <summary>
 /// An interface that abstracts a simple ambient call stack tracking service.
 /// </summary>
@@ -553,12 +546,12 @@
             Dispose(true);
         }
     }
-}
-```
-
-## Disabling An Ambient Service
-[//]: # (DisableAmbientServiceSample)
-```csharp
+}
+```
+
+## Disabling An Ambient Service
+[//]: # (DisableAmbientServiceSample)
+```csharp
 /// <summary>
 /// A sample setup class that disables the cache implementation when it is initialized.
 /// </summary>
@@ -569,12 +562,12 @@
     {
         Cache.Global = null;
     }
-}
-```
-
-## Overriding An Ambient Service Globally
-[//]: # (OverrideAmbientServiceGlobalSample)
-```csharp
+}
+```
+
+## Overriding An Ambient Service Globally
+[//]: # (OverrideAmbientServiceGlobalSample)
+```csharp
 /// <summary>
 /// An application setup class that registers an implementation of <see cref="IAmbientSettingsSet"/> that uses <see cref="Configuration.AppSettings"/> for the settings as the ambient service.
 /// </summary>
@@ -603,12 +596,12 @@
         IAmbientSettingInfo? ps = SettingsRegistry.DefaultRegistry.TryGetSetting(key);
         return (ps != null) ? ps.Convert(this, rawValue ?? "") : rawValue;
     }
-}
-```
-
-## Overriding An Ambient Service Locally From A Call Context
-[//]: # (OverrideAmbientServiceLocalSample)
-```csharp
+}
+```
+
+## Overriding An Ambient Service Locally From A Call Context
+[//]: # (OverrideAmbientServiceLocalSample)
+```csharp
 /// <summary>
 /// An implementation of <see cref="IAmbientSettingsSet"/> that overrides specific settings.
 /// </summary>
@@ -655,26 +648,26 @@
         IAmbientSettingInfo? ps = SettingsRegistry.DefaultRegistry.TryGetSetting(key);
         return (ps != null) ? ps.Convert(this, rawValue ?? "") : rawValue;
     }
-}
-```
-
-
-## AmbientStatistics
-The `IAmbientStatistics` interface abstracts the creation and gathering of statistics.  
-Each statistic keeps track of the measurement of one aspect of system performance, using a single number that holds an accumulated, minimum, maximum, or raw value.
-Statistics can be used to track memory allocated, time waited, minimum or maximum sizes or times, cache hits and misses, etc.
-Each statistic can be incremented or decremented, added-to, set to a new raw value, or conditionally set if it is a new minimum or maximum value.
-Ratios of two statistics or their changes can be used to track things like average sizes or times, events per second, bytes per second, cache hit ratios, etc.
-A statistic named `"ExecutionTime"` is defined by the system and holds the number of ticks elapsed since the process started.
-Ticks are in terms of the standard system Stopwatch.Frequency.  All operations are lock-free.  `Min` and `Max` statistics use an optimistic atomic update loop.
-
-### Helpers
-The `IAmbientStatisticReader` interface provides read access to an individual statistic.
-The `IAmbientStatistic` interface extends `IAmbientStatisticReader` interface and adds functions to update the value for the statistic.
-
-### Sample
-[//]: # (AmbientStatisticsSample)
-```csharp
+}
+```
+
+
+## AmbientStatistics
+The `IAmbientStatistics` interface abstracts the creation and gathering of statistics.  
+Each statistic keeps track of the measurement of one aspect of system performance, using a single number that holds an accumulated, minimum, maximum, or raw value.
+Statistics can be used to track memory allocated, time waited, minimum or maximum sizes or times, cache hits and misses, etc.
+Each statistic can be incremented or decremented, added-to, set to a new raw value, or conditionally set if it is a new minimum or maximum value.
+Ratios of two statistics or their changes can be used to track things like average sizes or times, events per second, bytes per second, cache hit ratios, etc.
+A statistic named `"ExecutionTime"` is defined by the system and holds the number of ticks elapsed since the process started.
+Ticks are in terms of the standard system Stopwatch.Frequency.  All operations are lock-free.  `Min` and `Max` statistics use an optimistic atomic update loop.
+
+### Helpers
+The `IAmbientStatisticReader` interface provides read access to an individual statistic.
+The `IAmbientStatistic` interface extends `IAmbientStatisticReader` interface and adds functions to update the value for the statistic.
+
+### Sample
+[//]: # (AmbientStatisticsSample)
+```csharp
 /// <summary>
 /// A class that represents a type of request.
 /// </summary>
@@ -830,12 +823,12 @@
         }
         writer.WriteEndElement();
     }
-}
-```
-
-### Default Implementation
-The default implementation uses thread-safe lock-free statistics instances, keeping all the information associated with each statistic.
-
+}
+```
+
+### Default Implementation
+The default implementation uses thread-safe lock-free statistics instances, keeping all the information associated with each statistic.
+
 ## AmbientServiceProfiler
 The `AmbientServiceProfiler` interface abstracts a low-overhead service profiler with performance designed for always-on course-grained profiling.  
 This profiling can be used to determine how the time for a request, program, or time window was used.
@@ -860,8 +853,8 @@
 The regular expression will attempt to match the system identifier, with the values for any matching match groups being concatenated into the system group identifier.
 
 ### Sample
-[//]: # (AmbientServiceProfilerSample)
-```csharp
+[//]: # (AmbientServiceProfilerSample)
+```csharp
 /// <summary>
 /// A class that access a SQL database and reports profiling information to the system profiling system.
 /// </summary>
@@ -969,36 +962,36 @@
             return _mostRecentWindowServiceProfile;
         }
     }
-}
+}
 ```
 
 ### Default Implementation
 The default implementation uses thread-safe lock-free instances.  
 Each system switch is transformed according to the setting and then distributed to all the profilers the switch applies to.
 
-## AmbientBottleneckDetector
-The `IAmbientBottleneckDetector` interface provides access to a function to measure access to a bottleneck and events that the are used to track usage over time.  
-The gathered data can be used to determine how close that part of the system is to maxing-out, so that scalability limits can be more accurately estimated.  
-
-### Helpers
-An instance of the `AmbientBottleneck` class is used to represent each bottleneck in the system.
-Each bottleneck has a unique string identifier, a description, an algorithm indicating how blocking occurs, and an optional limit and time window for that limit.
+## AmbientBottleneckDetector
+The `IAmbientBottleneckDetector` interface provides access to a function to measure access to a bottleneck and events that the are used to track usage over time.  
+The gathered data can be used to determine how close that part of the system is to maxing-out, so that scalability limits can be more accurately estimated.  
+
+### Helpers
+An instance of the `AmbientBottleneck` class is used to represent each bottleneck in the system.
+Each bottleneck has a unique string identifier, a description, an algorithm indicating how blocking occurs, and an optional limit and time window for that limit.
 When code enters the bottleneck, it calls `EnterBottleneck` on the `AmbientBottleneck` instance.
-This function returns an `AmbientBottleneckAccessor` instance which scopes access to the bottleneck.
-The Automatic property on `AmbientBottleneck` identifies whether or not the timing of the scope of the `AmbientBottleneckAccessor` instance automatically sets the bottleneck usage, or whether the usage is set manually using `SetUsage` and/or `AddUsage` on the `AmbientBottleneckAccessor` instance.
+This function returns an `AmbientBottleneckAccessor` instance which scopes access to the bottleneck.
+The Automatic property on `AmbientBottleneck` identifies whether or not the timing of the scope of the `AmbientBottleneckAccessor` instance automatically sets the bottleneck usage, or whether the usage is set manually using `SetUsage` and/or `AddUsage` on the `AmbientBottleneckAccessor` instance.
 Note that bottlenecks will sometimes overlap, such that multiple bottlenecks have been entered at the same time, but users of the system should be sure that if the bottlenecks are associated with exclusive access, such as a mutex, that in order to avoid deadlock, entry to such bottlenecks should be strictly ordered.
-
+
 The `AmbientBottleneckSurveyorCoordinator` class provides access to surveyors for various contexts such as the current call context, the entire process, the current thread, and/or a rotating time window.
-The surveyor coordinator collects the bottleneck usage events and distributes them to each of the applicable surveyors that have been created so they can track access within their context and provide survey results.
-
-### Settings
-`AmbientBottleneckSurveyorCoordinator-DefaultAllow`: A `Regex` string used to match bottleneck identifiers that should be tracked.  By default, all bottlenecks are allowed.
-`AmbientBottleneckSurveyorCoordinator-DefaultBlock`: A `Regex` string used to match bottleneck identifiers that should NOT be tracked.  By default, no bottlenecks are blocked.
-Blocking is applied after allowing, so if a bottleneck matches both expressions, it will be blocked.
-
-### Sample
-[//]: # (AmbientBottleneckDetectorSample)
-```csharp
+The surveyor coordinator collects the bottleneck usage events and distributes them to each of the applicable surveyors that have been created so they can track access within their context and provide survey results.
+
+### Settings
+`AmbientBottleneckSurveyorCoordinator-DefaultAllow`: A `Regex` string used to match bottleneck identifiers that should be tracked.  By default, all bottlenecks are allowed.
+`AmbientBottleneckSurveyorCoordinator-DefaultBlock`: A `Regex` string used to match bottleneck identifiers that should NOT be tracked.  By default, no bottlenecks are blocked.
+Blocking is applied after allowing, so if a bottleneck matches both expressions, it will be blocked.
+
+### Sample
+[//]: # (AmbientBottleneckDetectorSample)
+```csharp
 /// <summary>
 /// A class that holds a thread-safe queue which reports on the associated bottleneck.
 /// </summary>
@@ -1131,87 +1124,87 @@
             return _mostRecentWindowTopBottlenecks;
         }
     }
-}
-```
-
-### Default Implementation
-The default implementation uses thread-safe lock-free instances.  
-In order to effectively users must strike a balance between conservative estimates of bottleneck saturation vs. having only inaccurate top bottlenecks in summaries.
-
-
-## Status
-The `Status` classes enable systems with automated background backend dependency status testing and aggregation of test results to generate concise status summary reports across backend systems and across server farms.
-Some backend systems contain static status information which is gathered by a class that inherits from the abstract `StatusChecker` class, others need to be tested periodically.
-The status for these systems is gathered by a class that inherits from the abstract `StatusAuditor` class.
-StatusChecker and StatusAuditor classes with empty public constructors are automatically detected, constructed, and added to the global list of checkers.
-Lazy construction and registration of status checkers is generally not a good idea, as detecting status issues as soon as possible during startup is preferable to detecting them only when the backend systems get initialized.
-Even so, such classes with non-empty or non-public constructors can be registered manually if desired.
-The status of each system is rated with a `StatusRating` floting-point number.
-Systems are rated in one of four ranges, `StatusRating.Fail`, `StatusRating.Alert`, `StatusRating.Okay`, and `StatusRating.Superlative`.
-Status rating numbers less than or equal to zero indicate that the corresponding system is in some degree of failure.
-Status rating numbers greater than zero and less than or equal to one indicate that the corresponding system is not failing, but is in a state that needs attention such that a system administrator should be alerted.
-Status rating numbers greater than one and less than or equal to two indicate that the corresponding system is working and no attention is needed.
-Status rating numbers greater than two indicate that the corresponding system is "superlative", ie. better than just okay.
-Systems that have not been tested yet are given a value of NaN.
-Ratings may be much worse (less) than the threshold for Fail, and much better (higher) than the threshold for Okay, but the status system doesn't distinguish between values less than failure or greater than okay.
-
-System status is indicated by a hierarchy of `StatusResults` objects, each containing the following properties:
-1. The source system (a string indicating the system that performed the audit).
-2. The target system (a slash-delimited string identifying the subsystem whose status is indicated).
-3. A `DateTime` indicating when the information was gathered.
-4. A list of key-value properties.
-5. Either a list of child nodes, along with a `StatusNatureOfSystem` indicating how the children are related to the parent and/or each other so that the system can automatically aggregate results, or
-6. A `StatusAuditReport` containing the following information about the audit:
-    1. A `DateTime` indicating when the audit started.
-    2. A `TimeSpan` indicating how long the audit took.
-    3. An optional `DateTime` indicating when the next audit will happen.
-    4. An optional `StatusAuditAlert` containing the following properties about an alert (if there is one):
-       1. A status rating number indicating the health of the system.
-       2. An alert audit code (a short string that is constant across alerts of this type).
-       3. A string containing a terse description of the problem, suitable for a plaintext SMS message.
-       4. A string containing a detailed description of the problem, suitable for email, web, or mobile application display.
-
-A summary across backend systems, or a full rollup across an entire server farm may also be generated.
-Such a summary will collate results based primarily on the target system (because that is almost always the way problems are detected), secondarily on the alert code.
-If some source systems are reporting issues and others are not, the summary will indicate the sources reporting each status range.
-When the rating is due to properties falling outside configured thresholds, the reported property value ranges will also be indicated.
-The summarization system is designed to provide the relevant information for operations staff as concisely as possible in both SMS and detailed form.
-For example, an SMS status alert might look like the following: 
-```
-🛑 FAIL @2:37 AM
- AWS
-  RDS: [2]->Timeout
-  S3: [2]->Read Timeout
-  S3: [2]->Write Timeout
-  S3: [2]->Query Timeout
-⚠️ ALERT
- AWS
-  ES: [3]->Slow Response
-```
-
-Note that the timestamp at the top is to help the receiver know when message delivery was significantly delayed (this happens more than you might think, and can be very disconcerting when alerts come in hours after the actual incident).
-In this example, /AWS would be the target name of a node that contains children for each of the systems within AWS (RDS, S3, and ES in this case).
-The leading slash indicates that AWS is a top-level target, so targets specified in any parent nodes should be ignored.
-RDS would be the target name of the node (for each source) that contains the failure information about RDS.
-[2] indicates the number of sources reporting the same alert code.
-When only one source reports an issue, the full source is indicated.
-
-The details will contain the corresponding detailed information, and a list of sources instead of just a count.
-The source is usually applied not by that system, but by the system gathering the results across the server farm.
-This is because when there are multiple levels of servers using the system, the system directly doing the testing may or may not be the source that system operators want to be reported.
-
-The timing of audits is determined algorithmically, but will always be between one tenth and four times the baseline audit frequency specified in the constructor.
-The time until the next audit is a function of the baseline audit frequency, the rating, and the duration of the previous audit.
-As status ratings degrade and audits speed up, the frequency is increased towards one tenth the baseline frequency.
-This algorithm prevents slow audits from consuming too many resources, but also speeds up recovery detection when possible.
-
-### Settings
-`StatusChecker-HistoryRetentionMinutes`: The maximum number of minutes to retain old `StatusResults`.  
-`StatusChecker-HistoryRetentionEntries`: The maximum number of old `StatusResults` entries to retain.
-
-### Sample
-[//]: # (StatusSample)
-```csharp
+}
+```
+
+### Default Implementation
+The default implementation uses thread-safe lock-free instances.  
+In order to effectively users must strike a balance between conservative estimates of bottleneck saturation vs. having only inaccurate top bottlenecks in summaries.
+
+
+## Status
+The `Status` classes enable systems with automated background backend dependency status testing and aggregation of test results to generate concise status summary reports across backend systems and across server farms.
+Some backend systems contain static status information which is gathered by a class that inherits from the abstract `StatusChecker` class, others need to be tested periodically.
+The status for these systems is gathered by a class that inherits from the abstract `StatusAuditor` class.
+StatusChecker and StatusAuditor classes with empty public constructors are automatically detected, constructed, and added to the global list of checkers.
+Lazy construction and registration of status checkers is generally not a good idea, as detecting status issues as soon as possible during startup is preferable to detecting them only when the backend systems get initialized.
+Even so, such classes with non-empty or non-public constructors can be registered manually if desired.
+The status of each system is rated with a `StatusRating` floting-point number.
+Systems are rated in one of four ranges, `StatusRating.Fail`, `StatusRating.Alert`, `StatusRating.Okay`, and `StatusRating.Superlative`.
+Status rating numbers less than or equal to zero indicate that the corresponding system is in some degree of failure.
+Status rating numbers greater than zero and less than or equal to one indicate that the corresponding system is not failing, but is in a state that needs attention such that a system administrator should be alerted.
+Status rating numbers greater than one and less than or equal to two indicate that the corresponding system is working and no attention is needed.
+Status rating numbers greater than two indicate that the corresponding system is "superlative", ie. better than just okay.
+Systems that have not been tested yet are given a value of NaN.
+Ratings may be much worse (less) than the threshold for Fail, and much better (higher) than the threshold for Okay, but the status system doesn't distinguish between values less than failure or greater than okay.
+
+System status is indicated by a hierarchy of `StatusResults` objects, each containing the following properties:
+1. The source system (a string indicating the system that performed the audit).
+2. The target system (a slash-delimited string identifying the subsystem whose status is indicated).
+3. A `DateTime` indicating when the information was gathered.
+4. A list of key-value properties.
+5. Either a list of child nodes, along with a `StatusNatureOfSystem` indicating how the children are related to the parent and/or each other so that the system can automatically aggregate results, or
+6. A `StatusAuditReport` containing the following information about the audit:
+    1. A `DateTime` indicating when the audit started.
+    2. A `TimeSpan` indicating how long the audit took.
+    3. An optional `DateTime` indicating when the next audit will happen.
+    4. An optional `StatusAuditAlert` containing the following properties about an alert (if there is one):
+       1. A status rating number indicating the health of the system.
+       2. An alert audit code (a short string that is constant across alerts of this type).
+       3. A string containing a terse description of the problem, suitable for a plaintext SMS message.
+       4. A string containing a detailed description of the problem, suitable for email, web, or mobile application display.
+
+A summary across backend systems, or a full rollup across an entire server farm may also be generated.
+Such a summary will collate results based primarily on the target system (because that is almost always the way problems are detected), secondarily on the alert code.
+If some source systems are reporting issues and others are not, the summary will indicate the sources reporting each status range.
+When the rating is due to properties falling outside configured thresholds, the reported property value ranges will also be indicated.
+The summarization system is designed to provide the relevant information for operations staff as concisely as possible in both SMS and detailed form.
+For example, an SMS status alert might look like the following: 
+```
+🛑 FAIL @2:37 AM
+ AWS
+  RDS: [2]->Timeout
+  S3: [2]->Read Timeout
+  S3: [2]->Write Timeout
+  S3: [2]->Query Timeout
+⚠️ ALERT
+ AWS
+  ES: [3]->Slow Response
+```
+
+Note that the timestamp at the top is to help the receiver know when message delivery was significantly delayed (this happens more than you might think, and can be very disconcerting when alerts come in hours after the actual incident).
+In this example, /AWS would be the target name of a node that contains children for each of the systems within AWS (RDS, S3, and ES in this case).
+The leading slash indicates that AWS is a top-level target, so targets specified in any parent nodes should be ignored.
+RDS would be the target name of the node (for each source) that contains the failure information about RDS.
+[2] indicates the number of sources reporting the same alert code.
+When only one source reports an issue, the full source is indicated.
+
+The details will contain the corresponding detailed information, and a list of sources instead of just a count.
+The source is usually applied not by that system, but by the system gathering the results across the server farm.
+This is because when there are multiple levels of servers using the system, the system directly doing the testing may or may not be the source that system operators want to be reported.
+
+The timing of audits is determined algorithmically, but will always be between one tenth and four times the baseline audit frequency specified in the constructor.
+The time until the next audit is a function of the baseline audit frequency, the rating, and the duration of the previous audit.
+As status ratings degrade and audits speed up, the frequency is increased towards one tenth the baseline frequency.
+This algorithm prevents slow audits from consuming too many resources, but also speeds up recovery detection when possible.
+
+### Settings
+`StatusChecker-HistoryRetentionMinutes`: The maximum number of minutes to retain old `StatusResults`.  
+`StatusChecker-HistoryRetentionEntries`: The maximum number of old `StatusResults` entries to retain.
+
+### Sample
+[//]: # (StatusSample)
+```csharp
 /// <summary>
 /// A class that audits a specific drive.
 /// </summary>
@@ -1247,93 +1240,93 @@
         statusBuilder.AddProperty("DriveType", _driveInfo.DriveType);
         statusBuilder.AddProperty("AvailableFreeBytes", _driveInfo.AvailableFreeSpace);
         statusBuilder.AddProperty("TotalFreeBytes", _driveInfo.TotalFreeSpace);
-        statusBuilder.AddProperty("TotalBytes", _driveInfo.TotalSize);
+        statusBuilder.AddProperty("TotalBytes", _driveInfo.TotalSize);
         if (!string.IsNullOrEmpty(_testPath))
-        {
-            if (_readonly)
-            {
-                StatusResultsBuilder readBuilder = new StatusResultsBuilder("Read");
-                statusBuilder.AddChild(readBuilder);
-                try
-                {
-                    int attempt = 0;
-                    // attempt to read a file (if one exists).  note that under Linux, some files in the temp path may be inaccessible in such a way as to timeout attempting to open even as few as ten of them.  this is probably a flaw in the .NET Core implementation on Linux.
-                    foreach (string file in Directory.EnumerateFiles(Path.Combine(_driveInfo.RootDirectory.FullName, _testPath)))
-                    {
-                        AmbientStopwatch s = AmbientStopwatch.StartNew();
-                        try
-                        {
-                            using (FileStream fs = new FileStream(file, FileMode.Open, FileAccess.Read, FileShare.ReadWrite))
-                            {
-                                byte[] b = new byte[1];
-                                await fs.ReadAsync(b, 0, 1, cancel);
-                                await fs.FlushAsync();
-                            }
-                            readBuilder.AddProperty("ResponseMs", s.ElapsedMilliseconds);
-                            readBuilder.AddOkay("Ok", "Success", "The read operation succeeded.");
-                            break;
-                        }
-                        catch (IOException) // this will be thrown if the file cannot be accessed because it is open exclusively by another process (this happens a lot with temp files)
-                        {
-                            // only attempt to read up to 10 files
-                            if (++attempt > 10) throw;
-                            // just move on and try the next file
-                            continue;
-                        }
-                    }
-                }
-                catch (Exception e)
-                {
-                    readBuilder.AddException(e);
-                }
-            }
-            else
-            {
+        {
+            if (_readonly)
+            {
+                StatusResultsBuilder readBuilder = new StatusResultsBuilder("Read");
+                statusBuilder.AddChild(readBuilder);
+                try
+                {
+                    int attempt = 0;
+                    // attempt to read a file (if one exists).  note that under Linux, some files in the temp path may be inaccessible in such a way as to timeout attempting to open even as few as ten of them.  this is probably a flaw in the .NET Core implementation on Linux.
+                    foreach (string file in Directory.EnumerateFiles(Path.Combine(_driveInfo.RootDirectory.FullName, _testPath)))
+                    {
+                        AmbientStopwatch s = AmbientStopwatch.StartNew();
+                        try
+                        {
+                            using (FileStream fs = new FileStream(file, FileMode.Open, FileAccess.Read, FileShare.ReadWrite))
+                            {
+                                byte[] b = new byte[1];
+                                await fs.ReadAsync(b, 0, 1, cancel);
+                                await fs.FlushAsync();
+                            }
+                            readBuilder.AddProperty("ResponseMs", s.ElapsedMilliseconds);
+                            readBuilder.AddOkay("Ok", "Success", "The read operation succeeded.");
+                            break;
+                        }
+                        catch (IOException) // this will be thrown if the file cannot be accessed because it is open exclusively by another process (this happens a lot with temp files)
+                        {
+                            // only attempt to read up to 10 files
+                            if (++attempt > 10) throw;
+                            // just move on and try the next file
+                            continue;
+                        }
+                    }
+                }
+                catch (Exception e)
+                {
+                    readBuilder.AddException(e);
+                }
+            }
+            else
+            {
                 StatusResultsBuilder writeBuilder = new StatusResultsBuilder("Write");
-                StatusResultsBuilder readBuilder = new StatusResultsBuilder("Read");
+                StatusResultsBuilder readBuilder = new StatusResultsBuilder("Read");
                 statusBuilder.AddChild(writeBuilder);
-                statusBuilder.AddChild(readBuilder);
-                // attempt to write a temporary file
+                statusBuilder.AddChild(readBuilder);
+                // attempt to write a temporary file
                 string targetPath = Path.Combine(_driveInfo.RootDirectory.FullName, Guid.NewGuid().ToString("N"));
                 try
                 {
                     AmbientStopwatch s = AmbientStopwatch.StartNew();
-                    try
-                    {
-                        using (FileStream fs = new FileStream(targetPath, FileMode.CreateNew, FileAccess.ReadWrite, FileShare.Read, 4096))
-                        {
-                            byte[] b = new byte[1];
-                            await fs.WriteAsync(b, 0, 1);
-                            await fs.FlushAsync();
-                            writeBuilder.AddProperty("ResponseMs", s.ElapsedMilliseconds);
-                            writeBuilder.AddOkay("Ok", "Success", "The write operation succeeded.");
-                        }
+                    try
+                    {
+                        using (FileStream fs = new FileStream(targetPath, FileMode.CreateNew, FileAccess.ReadWrite, FileShare.Read, 4096))
+                        {
+                            byte[] b = new byte[1];
+                            await fs.WriteAsync(b, 0, 1);
+                            await fs.FlushAsync();
+                            writeBuilder.AddProperty("ResponseMs", s.ElapsedMilliseconds);
+                            writeBuilder.AddOkay("Ok", "Success", "The write operation succeeded.");
+                        }
+                    }
+                    catch (Exception e)
+                    {
+                        writeBuilder.AddException(e);
                     }
-                    catch (Exception e)
-                    {
-                        writeBuilder.AddException(e);
-                    }
-                    s.Reset();
-                    try
-                    {
-                        using (FileStream fs = new FileStream(targetPath, FileMode.Open, FileAccess.Read, FileShare.ReadWrite))
-                        {
-                            byte[] b = new byte[1];
-                            await fs.ReadAsync(b, 0, 1, cancel);
-                            await fs.FlushAsync();
-                        }
-                        readBuilder.AddProperty("ResponseMs", s.ElapsedMilliseconds);
-                        readBuilder.AddOkay("Ok", "Success", "The read operation succeeded.");
-                    }
-                    catch (Exception e)
-                    {
-                        readBuilder.AddException(e);
-                    }
+                    s.Reset();
+                    try
+                    {
+                        using (FileStream fs = new FileStream(targetPath, FileMode.Open, FileAccess.Read, FileShare.ReadWrite))
+                        {
+                            byte[] b = new byte[1];
+                            await fs.ReadAsync(b, 0, 1, cancel);
+                            await fs.FlushAsync();
+                        }
+                        readBuilder.AddProperty("ResponseMs", s.ElapsedMilliseconds);
+                        readBuilder.AddOkay("Ok", "Success", "The read operation succeeded.");
+                    }
+                    catch (Exception e)
+                    {
+                        readBuilder.AddException(e);
+                    }
                 }
-                finally
-                {
-                    File.Delete(targetPath);
-                }
+                finally
+                {
+                    File.Delete(targetPath);
+                }
             }
         }
     }
@@ -1365,11 +1358,11 @@
         string systemPathRelative = systemPath!.Substring(systemDrive.Length);
         _systemAuditor = new DiskAuditor(systemDrive, systemPath, false);
         _ready = true;
-    }
-    private static string GetApplicationCodePath()
-    {
-        AppDomain current = AppDomain.CurrentDomain;
-        return (current.RelativeSearchPath ?? current.BaseDirectory.TrimEnd(Path.DirectorySeparatorChar, Path.AltDirectorySeparatorChar)) + Path.DirectorySeparatorChar;
+    }
+    private static string GetApplicationCodePath()
+    {
+        AppDomain current = AppDomain.CurrentDomain;
+        return (current.RelativeSearchPath ?? current.BaseDirectory.TrimEnd(Path.DirectorySeparatorChar, Path.AltDirectorySeparatorChar)) + Path.DirectorySeparatorChar;
     }
 
     protected override bool Applicable => _ready; // if S3 were optional (for example, if an alternative could be configured), this would check the configuration
@@ -1397,41 +1390,41 @@
     {
         await Status.DefaultInstance.Stop();
     }
-}
-```
-
-## Miscellaneous
-Several non-service type utilities and extensions to system classes are also included because they are needed by the implementations.
-These include InterlockedExtensions for threadsafe tracking of min/max values, 
-ArrayExtensions for comparing arrays by value, 
-StringExtensions for doing natural string comparisons,
-ConcurrentHashSet for keeping a keyed set of items in a thread-safe collection, 
-Date (because that should be implemented by the system and isn't), 
-International System of Units (SI) string generation for more readable status reports,
-FilteredStackTrace to remove system code tracing from exception stack dumps,
-and Pseudorandom for greatly improved and threadsafe random number generation.
-
-# Library Information
-
-## Author and License
-AmbientServices is written and maintained by James Ivie.
-
-AmbientServices is licensed under [MIT](https://opensource.org/licenses/MIT).
-
-## Language and Tools
-AmbientServices is written in C#, using .NET Standard 2.0, .NET Core 3.1, and .NET 5.0.  Unit tests are written in .NET 5.0.
-
-The code can be built using either Microsoft Visual Studio 2017+, Microsoft Visual Studio Code, or .NET Core command-line utilities.
-
-Binaries are available at https://www.nuget.org/packages/AmbientServices.
-
-## Contributions
-Contributions are welcome under the following conditions:
-1. enhancements are consistent with the overall scope of the project
-2. no new assembly dependencies are introduced
-3. code coverage by unit tests cover all new lines and conditions whenever possible
-4. documentation (both inline and here) is updated appropriately
-5. style for code and documentation contributions remains consistent
-
-## Status
-[![.NET](https://github.com/AmbientServices/AmbientServices/actions/workflows/dotnet.yml/badge.svg)](https://github.com/AmbientServices/AmbientServices/actions/workflows/dotnet.yml)
+}
+```
+
+## Miscellaneous
+Several non-service type utilities and extensions to system classes are also included because they are needed by the implementations.
+These include InterlockedExtensions for threadsafe tracking of min/max values, 
+ArrayExtensions for comparing arrays by value, 
+StringExtensions for doing natural string comparisons,
+ConcurrentHashSet for keeping a keyed set of items in a thread-safe collection, 
+Date (because that should be implemented by the system and isn't), 
+International System of Units (SI) string generation for more readable status reports,
+FilteredStackTrace to remove system code tracing from exception stack dumps,
+and Pseudorandom for greatly improved and threadsafe random number generation.
+
+# Library Information
+
+## Author and License
+AmbientServices is written and maintained by James Ivie.
+
+AmbientServices is licensed under [MIT](https://opensource.org/licenses/MIT).
+
+## Language and Tools
+AmbientServices is written in C#, using .NET Standard 2.0, .NET Core 3.1, and .NET 5.0.  Unit tests are written in .NET 5.0.
+
+The code can be built using either Microsoft Visual Studio 2017+, Microsoft Visual Studio Code, or .NET Core command-line utilities.
+
+Binaries are available at https://www.nuget.org/packages/AmbientServices.
+
+## Contributions
+Contributions are welcome under the following conditions:
+1. enhancements are consistent with the overall scope of the project
+2. no new assembly dependencies are introduced
+3. code coverage by unit tests cover all new lines and conditions whenever possible
+4. documentation (both inline and here) is updated appropriately
+5. style for code and documentation contributions remains consistent
+
+## Status
+[![.NET](https://github.com/AmbientServices/AmbientServices/actions/workflows/dotnet.yml/badge.svg)](https://github.com/AmbientServices/AmbientServices/actions/workflows/dotnet.yml)